--- conflicted
+++ resolved
@@ -113,10 +113,7 @@
 const struct glsl_type *glsl_sampler_type(enum glsl_sampler_dim dim,
                                           bool is_shadow, bool is_array,
                                           enum glsl_base_type base_type);
-<<<<<<< HEAD
-=======
 const struct glsl_type *glsl_bare_sampler_type();
->>>>>>> c95d5c5f
 const struct glsl_type *glsl_image_type(enum glsl_sampler_dim dim,
                                         bool is_array,
                                         enum glsl_base_type base_type);
