/*
 * Mesa 3-D graphics library
 * Version:  7.2
 *
 * Copyright (C) 1999-2008  Brian Paul   All Rights Reserved.
 *
 * Permission is hereby granted, free of charge, to any person obtaining a
 * copy of this software and associated documentation files (the "Software"),
 * to deal in the Software without restriction, including without limitation
 * the rights to use, copy, modify, merge, publish, distribute, sublicense,
 * and/or sell copies of the Software, and to permit persons to whom the
 * Software is furnished to do so, subject to the following conditions:
 *
 * The above copyright notice and this permission notice shall be included
 * in all copies or substantial portions of the Software.
 *
 * THE SOFTWARE IS PROVIDED "AS IS", WITHOUT WARRANTY OF ANY KIND, EXPRESS
 * OR IMPLIED, INCLUDING BUT NOT LIMITED TO THE WARRANTIES OF MERCHANTABILITY,
 * FITNESS FOR A PARTICULAR PURPOSE AND NONINFRINGEMENT.  IN NO EVENT SHALL
 * BRIAN PAUL BE LIABLE FOR ANY CLAIM, DAMAGES OR OTHER LIABILITY, WHETHER IN
 * AN ACTION OF CONTRACT, TORT OR OTHERWISE, ARISING FROM, OUT OF OR IN
 * CONNECTION WITH THE SOFTWARE OR THE USE OR OTHER DEALINGS IN THE SOFTWARE.
 *
 * Authors:
 *    Keith Whitwell <keith@tungstengraphics.com>
 */

#include "main/glheader.h"
#include "main/bufferobj.h"
#include "main/context.h"
#include "main/enums.h"
#include "main/state.h"
#include "main/macros.h"

#include "vbo_context.h"


static void
vbo_exec_debug_verts( struct vbo_exec_context *exec )
{
   GLuint count = exec->vtx.vert_count;
   GLuint i;

   _mesa_printf("%s: %u vertices %d primitives, %d vertsize\n",
		__FUNCTION__,
		count,
		exec->vtx.prim_count,
		exec->vtx.vertex_size);

   for (i = 0 ; i < exec->vtx.prim_count ; i++) {
      struct _mesa_prim *prim = &exec->vtx.prim[i];
      _mesa_printf("   prim %d: %s%s %d..%d %s %s\n",
		   i, 
		   _mesa_lookup_prim_by_nr(prim->mode),
		   prim->weak ? " (weak)" : "",
		   prim->start, 
		   prim->start + prim->count,
		   prim->begin ? "BEGIN" : "(wrap)",
		   prim->end ? "END" : "(wrap)");
   }
}


/*
 * NOTE: Need to have calculated primitives by this point -- do it on the fly.
 * NOTE: Old 'parity' issue is gone.
 */
static GLuint
vbo_copy_vertices( struct vbo_exec_context *exec )
{
   GLuint nr = exec->vtx.prim[exec->vtx.prim_count-1].count;
   GLuint ovf, i;
   GLuint sz = exec->vtx.vertex_size;
   GLfloat *dst = exec->vtx.copied.buffer;
   const GLfloat *src = (exec->vtx.buffer_map + 
                         exec->vtx.prim[exec->vtx.prim_count-1].start * 
                         exec->vtx.vertex_size);


   switch (exec->ctx->Driver.CurrentExecPrimitive) {
   case GL_POINTS:
      return 0;
   case GL_LINES:
      ovf = nr&1;
      for (i = 0 ; i < ovf ; i++)
	 _mesa_memcpy( dst+i*sz, src+(nr-ovf+i)*sz, sz * sizeof(GLfloat) );
      return i;
   case GL_TRIANGLES:
      ovf = nr%3;
      for (i = 0 ; i < ovf ; i++)
	 _mesa_memcpy( dst+i*sz, src+(nr-ovf+i)*sz, sz * sizeof(GLfloat) );
      return i;
   case GL_QUADS:
      ovf = nr&3;
      for (i = 0 ; i < ovf ; i++)
	 _mesa_memcpy( dst+i*sz, src+(nr-ovf+i)*sz, sz * sizeof(GLfloat) );
      return i;
   case GL_LINE_STRIP:
      if (nr == 0) {
	 return 0;
      }
      else {
	 _mesa_memcpy( dst, src+(nr-1)*sz, sz * sizeof(GLfloat) );
	 return 1;
      }
   case GL_LINE_LOOP:
   case GL_TRIANGLE_FAN:
   case GL_POLYGON:
      if (nr == 0) {
	 return 0;
      }
      else if (nr == 1) {
	 _mesa_memcpy( dst, src+0, sz * sizeof(GLfloat) );
	 return 1;
      }
      else {
	 _mesa_memcpy( dst, src+0, sz * sizeof(GLfloat) );
	 _mesa_memcpy( dst+sz, src+(nr-1)*sz, sz * sizeof(GLfloat) );
	 return 2;
      }
   case GL_TRIANGLE_STRIP:
      /* no parity issue, but need to make sure the tri is not drawn twice */
      if (nr & 1) {
	 exec->vtx.prim[exec->vtx.prim_count-1].count--;
      }
      /* fallthrough */
   case GL_QUAD_STRIP:
      switch (nr) {
      case 0:
         ovf = 0;
         break;
      case 1:
         ovf = 1;
         break;
      default:
         ovf = 2 + (nr & 1);
         break;
      }
      for (i = 0 ; i < ovf ; i++)
	 _mesa_memcpy( dst+i*sz, src+(nr-ovf+i)*sz, sz * sizeof(GLfloat) );
      return i;
   case PRIM_OUTSIDE_BEGIN_END:
      return 0;
   default:
      assert(0);
      return 0;
   }
}



/* TODO: populate these as the vertex is defined:
 */
static void
vbo_exec_bind_arrays( GLcontext *ctx )
{
   struct vbo_context *vbo = vbo_context(ctx);
   struct vbo_exec_context *exec = &vbo->exec;
   struct gl_client_array *arrays = exec->vtx.arrays;
   const GLuint count = exec->vtx.vert_count;
   const GLubyte *data = (GLubyte *) exec->vtx.buffer_map;
   const GLuint *map;
   GLuint attr;
   GLbitfield varying_inputs = 0x0;

   /* Install the default (ie Current) attributes first, then overlay
    * all active ones.
    */
   switch (get_program_mode(exec->ctx)) {
   case VP_NONE:
      for (attr = 0; attr < 16; attr++) {
         exec->vtx.inputs[attr] = &vbo->legacy_currval[attr];
      }
      for (attr = 0; attr < MAT_ATTRIB_MAX; attr++) {
         exec->vtx.inputs[attr + 16] = &vbo->mat_currval[attr];
      }
      map = vbo->map_vp_none;
      break;
   case VP_NV:
   case VP_ARB:
      /* The aliasing of attributes for NV vertex programs has already
       * occurred.  NV vertex programs cannot access material values,
       * nor attributes greater than VERT_ATTRIB_TEX7.  
       */
      for (attr = 0; attr < 16; attr++) {
         exec->vtx.inputs[attr] = &vbo->legacy_currval[attr];
         exec->vtx.inputs[attr + 16] = &vbo->generic_currval[attr];
      }
      map = vbo->map_vp_arb;

      /* check if VERT_ATTRIB_POS is not read but VERT_BIT_GENERIC0 is read.
       * In that case we effectively need to route the data from
       * glVertexAttrib(0, val) calls to feed into the GENERIC0 input.
       */
      if ((ctx->VertexProgram._Current->Base.InputsRead & VERT_BIT_POS) == 0 &&
          (ctx->VertexProgram._Current->Base.InputsRead & VERT_BIT_GENERIC0)) {
         exec->vtx.inputs[16] = exec->vtx.inputs[0];
         exec->vtx.attrsz[16] = exec->vtx.attrsz[0];
         exec->vtx.attrptr[16] = exec->vtx.attrptr[0];
         exec->vtx.attrsz[0] = 0;
      }
      break;
   default:
      assert(0);
   }

   /* Make all active attributes (including edgeflag) available as
    * arrays of floats.
    */
   for (attr = 0; attr < VERT_ATTRIB_MAX ; attr++) {
      const GLuint src = map[attr];

      if (exec->vtx.attrsz[src]) {
         /* override the default array set above */
         exec->vtx.inputs[attr] = &arrays[attr];

         if (_mesa_is_bufferobj(exec->vtx.bufferobj)) {
            /* a real buffer obj: Ptr is an offset, not a pointer*/
            GLsizeiptr offset;
            assert(exec->vtx.bufferobj->Pointer);  /* buf should be mapped */
            offset = (GLbyte *) data - (GLbyte *) exec->vtx.bufferobj->Pointer;
            assert(offset >= 0);
            arrays[attr].Ptr = (void *) offset;
         }
         else {
            /* Ptr into ordinary app memory */
            arrays[attr].Ptr = (void *) data;
         }
	 arrays[attr].Size = exec->vtx.attrsz[src];
	 arrays[attr].StrideB = exec->vtx.vertex_size * sizeof(GLfloat);
	 arrays[attr].Stride = exec->vtx.vertex_size * sizeof(GLfloat);
	 arrays[attr].Type = GL_FLOAT;
         arrays[attr].Format = GL_RGBA;
	 arrays[attr].Enabled = 1;
         _mesa_reference_buffer_object(ctx,
                                       &arrays[attr].BufferObj,
                                       exec->vtx.bufferobj);
	 arrays[attr]._MaxElement = count; /* ??? */

	 data += exec->vtx.attrsz[src] * sizeof(GLfloat);
         varying_inputs |= 1 << attr;
      }
   }

   _mesa_set_varying_vp_inputs( ctx, varying_inputs );
}


static void
vbo_exec_vtx_unmap( struct vbo_exec_context *exec )
{
   GLenum target = GL_ARRAY_BUFFER_ARB;

   if (_mesa_is_bufferobj(exec->vtx.bufferobj)) {
      GLcontext *ctx = exec->ctx;
      
      if (ctx->Driver.FlushMappedBufferRange) {
         GLintptr offset = exec->vtx.buffer_used - exec->vtx.bufferobj->Offset;
         GLsizeiptr length = (exec->vtx.buffer_ptr - exec->vtx.buffer_map) * sizeof(float);

         if (length)
            ctx->Driver.FlushMappedBufferRange(ctx, target,
                                               offset, length,
                                               exec->vtx.bufferobj);
      }

      exec->vtx.buffer_used += (exec->vtx.buffer_ptr -
                                exec->vtx.buffer_map) * sizeof(float);

      assert(exec->vtx.buffer_used <= VBO_VERT_BUFFER_SIZE);
      assert(exec->vtx.buffer_ptr != NULL);
      
      ctx->Driver.UnmapBuffer(ctx, target, exec->vtx.bufferobj);
      exec->vtx.buffer_map = NULL;
      exec->vtx.buffer_ptr = NULL;
      exec->vtx.max_vert = 0;
   }
}


void
vbo_exec_vtx_map( struct vbo_exec_context *exec )
{
   GLcontext *ctx = exec->ctx;
   const GLenum target = GL_ARRAY_BUFFER_ARB;
   const GLenum access = GL_READ_WRITE_ARB; /* for MapBuffer */
   const GLenum accessRange = GL_MAP_WRITE_BIT |  /* for MapBufferRange */
                              GL_MAP_INVALIDATE_RANGE_BIT |
                              GL_MAP_UNSYNCHRONIZED_BIT |
                              GL_MAP_FLUSH_EXPLICIT_BIT |
                              MESA_MAP_NOWAIT_BIT;
   const GLenum usage = GL_STREAM_DRAW_ARB;
   
   if (!_mesa_is_bufferobj(exec->vtx.bufferobj))
      return;

   if (exec->vtx.buffer_map != NULL) {
      assert(0);
      exec->vtx.buffer_map = NULL;
      exec->vtx.buffer_ptr = NULL;
   }

   if (VBO_VERT_BUFFER_SIZE > exec->vtx.buffer_used + 1024 &&
       ctx->Driver.MapBufferRange) {
      exec->vtx.buffer_map = 
         (GLfloat *)ctx->Driver.MapBufferRange(ctx, 
                                               target, 
                                               exec->vtx.buffer_used,
                                               (VBO_VERT_BUFFER_SIZE - 
                                                exec->vtx.buffer_used),
                                               accessRange,
                                               exec->vtx.bufferobj);
      exec->vtx.buffer_ptr = exec->vtx.buffer_map;
   }
   
   if (!exec->vtx.buffer_map) {
      exec->vtx.buffer_used = 0;

      ctx->Driver.BufferData(ctx, target, 
                             VBO_VERT_BUFFER_SIZE, 
                             NULL, usage, exec->vtx.bufferobj);


      if (ctx->Driver.MapBufferRange)
         exec->vtx.buffer_map = 
            (GLfloat *)ctx->Driver.MapBufferRange(ctx, target,
                                                  0, VBO_VERT_BUFFER_SIZE,
                                                  accessRange,
                                                  exec->vtx.bufferobj);
      if (!exec->vtx.buffer_map)
         exec->vtx.buffer_map =
            (GLfloat *)ctx->Driver.MapBuffer(ctx, target, access, exec->vtx.bufferobj);
      assert(exec->vtx.buffer_map);
      exec->vtx.buffer_ptr = exec->vtx.buffer_map;
   }

   if (0)
      _mesa_printf("map %d..\n", exec->vtx.buffer_used);
}



/**
 * Execute the buffer and save copied verts.
 */
void
vbo_exec_vtx_flush( struct vbo_exec_context *exec, GLboolean unmap )
{
   if (0)
      vbo_exec_debug_verts( exec );

   if (exec->vtx.prim_count && 
       exec->vtx.vert_count) {

      exec->vtx.copied.nr = vbo_copy_vertices( exec ); 

      if (exec->vtx.copied.nr != exec->vtx.vert_count) {
	 GLcontext *ctx = exec->ctx;
	 
	 /* Before the update_state() as this may raise _NEW_ARRAY
          * from _mesa_set_varying_vp_inputs().
	  */
	 vbo_exec_bind_arrays( ctx );

         if (ctx->NewState)
            _mesa_update_state( ctx );

         if (_mesa_is_bufferobj(exec->vtx.bufferobj)) {
            vbo_exec_vtx_unmap( exec );
         }

         if (0)
            _mesa_printf("%s %d %d\n", __FUNCTION__, exec->vtx.prim_count,
                         exec->vtx.vert_count);

	 vbo_context(ctx)->draw_prims( ctx, 
				       exec->vtx.inputs, 
				       exec->vtx.prim, 
				       exec->vtx.prim_count,
				       NULL,
				       GL_TRUE,
				       0,
				       exec->vtx.vert_count - 1);

	 /* If using a real VBO, get new storage -- unless asked not to.
          */
         if (_mesa_is_bufferobj(exec->vtx.bufferobj) && !unmap) {
            vbo_exec_vtx_map( exec );
         }
      }
   }

   /* May have to unmap explicitly if we didn't draw:
    */
   if (unmap && 
       _mesa_is_bufferobj(exec->vtx.bufferobj) &&
       exec->vtx.buffer_map) {
      vbo_exec_vtx_unmap( exec );
   }

<<<<<<< HEAD
=======

>>>>>>> 488b3c4d
   if (unmap || exec->vtx.vertex_size == 0)
      exec->vtx.max_vert = 0;
   else
      exec->vtx.max_vert = ((VBO_VERT_BUFFER_SIZE - exec->vtx.buffer_used) / 
                            (exec->vtx.vertex_size * sizeof(GLfloat)));

   exec->vtx.buffer_ptr = exec->vtx.buffer_map;
   exec->vtx.prim_count = 0;
   exec->vtx.vert_count = 0;
}<|MERGE_RESOLUTION|>--- conflicted
+++ resolved
@@ -398,10 +398,7 @@
       vbo_exec_vtx_unmap( exec );
    }
 
-<<<<<<< HEAD
-=======
-
->>>>>>> 488b3c4d
+
    if (unmap || exec->vtx.vertex_size == 0)
       exec->vtx.max_vert = 0;
    else
