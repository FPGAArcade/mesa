/*
 * Copyright © 2011 Intel Corporation
 *
 * Permission is hereby granted, free of charge, to any person obtaining a
 * copy of this software and associated documentation files (the "Software"),
 * to deal in the Software without restriction, including without limitation
 * the rights to use, copy, modify, merge, publish, distribute, sublicense,
 * and/or sell copies of the Software, and to permit persons to whom the
 * Software is furnished to do so, subject to the following conditions:
 *
 * The above copyright notice and this permission notice (including the next
 * paragraph) shall be included in all copies or substantial portions of the
 * Software.
 *
 * THE SOFTWARE IS PROVIDED "AS IS", WITHOUT WARRANTY OF ANY KIND, EXPRESS OR
 * IMPLIED, INCLUDING BUT NOT LIMITED TO THE WARRANTIES OF MERCHANTABILITY,
 * FITNESS FOR A PARTICULAR PURPOSE AND NONINFRINGEMENT.  IN NO EVENT SHALL
 * THE AUTHORS OR COPYRIGHT HOLDERS BE LIABLE FOR ANY CLAIM, DAMAGES OR OTHER
 * LIABILITY, WHETHER IN AN ACTION OF CONTRACT, TORT OR OTHERWISE, ARISING
 * FROM, OUT OF OR IN CONNECTION WITH THE SOFTWARE OR THE USE OR OTHER DEALINGS
 * IN THE SOFTWARE.
 */
#include "main/mtypes.h"

#include "brw_context.h"
#include "brw_state.h"
#include "brw_defines.h"
<<<<<<< HEAD
#include "brw_wm.h"
#include "brw_surface_formats.h"
=======

struct surface_format_info {
   bool exists;
   int sampling;
   int filtering;
   int shadow_compare;
   int chroma_key;
   int render_target;
   int alpha_blend;
   int input_vb;
   int streamed_output_vb;
   int color_processing;
   int lossless_compression;
   const char *name;
};
>>>>>>> 78b81be6

/* This macro allows us to write the table almost as it appears in the PRM,
 * while restructuring it to turn it into the C code we want.
 */
#define SF(sampl, filt, shad, ck, rt, ab, vb, so, color, ccs_e, sf) \
   [BRW_SURFACEFORMAT_##sf] = { true, sampl, filt, shad, ck, rt, ab, vb, so, color, ccs_e, #sf},

#define Y 0
#define x 999
/**
 * This is the table of support for surface (texture, renderbuffer, and vertex
 * buffer, but not depthbuffer) formats across the various hardware generations.
 *
 * The table is formatted to match the documentation, except that the docs have
 * this ridiculous mapping of Y[*+~^#&] for "supported on DevWhatever".  To put
 * it in our table, here's the mapping:
 *
 * Y*: 45
 * Y+: 45 (g45/gm45)
 * Y~: 50 (gen5)
 * Y^: 60 (gen6)
 * Y#: 70 (gen7)
 *
 * The abbreviations in the header below are:
 * smpl  - Sampling Engine
 * filt  - Sampling Engine Filtering
 * shad  - Sampling Engine Shadow Map
 * CK    - Sampling Engine Chroma Key
 * RT    - Render Target
 * AB    - Alpha Blend Render Target
 * VB    - Input Vertex Buffer
 * SO    - Steamed Output Vertex Buffers (transform feedback)
 * color - Color Processing
 * ccs_e - Lossless Compression Support (gen9+ only)
 * sf    - Surface Format
 *
 * See page 88 of the Sandybridge PRM VOL4_Part1 PDF.
 *
 * As of Ivybridge, the columns are no longer in that table and the
 * information can be found spread across:
 *
 * - VOL2_Part1 section 2.5.11 Format Conversion (vertex fetch).
 * - VOL4_Part1 section 2.12.2.1.2 Sampler Output Channel Mapping.
 * - VOL4_Part1 section 3.9.11 Render Target Write.
 * - Render Target Surface Types [SKL+]
 */
const struct brw_surface_format_info surface_formats[] = {
/* smpl filt shad CK  RT  AB  VB  SO  color ccs_e */
   SF( Y, 50,  x,  x,  Y,  Y,  Y,  Y,  x,   90,   R32G32B32A32_FLOAT)
   SF( Y,  x,  x,  x,  Y,  x,  Y,  Y,  x,   90,   R32G32B32A32_SINT)
   SF( Y,  x,  x,  x,  Y,  x,  Y,  Y,  x,   90,   R32G32B32A32_UINT)
   SF( x,  x,  x,  x,  x,  x,  Y,  x,  x,    x,   R32G32B32A32_UNORM)
   SF( x,  x,  x,  x,  x,  x,  Y,  x,  x,    x,   R32G32B32A32_SNORM)
   SF( x,  x,  x,  x,  x,  x,  Y,  x,  x,    x,   R64G64_FLOAT)
   SF( Y, 50,  x,  x,  x,  x,  x,  x,  x,    x,   R32G32B32X32_FLOAT)
   SF( x,  x,  x,  x,  x,  x,  Y,  x,  x,    x,   R32G32B32A32_SSCALED)
   SF( x,  x,  x,  x,  x,  x,  Y,  x,  x,    x,   R32G32B32A32_USCALED)
   SF( x,  x,  x,  x,  x,  x,  x,  x,  x,    x,   R32G32B32A32_SFIXED)
   SF( x,  x,  x,  x,  x,  x,  x,  x,  x,    x,   R64G64_PASSTHRU)
   SF( Y, 50,  x,  x,  x,  x,  Y,  Y,  x,    x,   R32G32B32_FLOAT)
   SF( Y,  x,  x,  x,  x,  x,  Y,  Y,  x,    x,   R32G32B32_SINT)
   SF( Y,  x,  x,  x,  x,  x,  Y,  Y,  x,    x,   R32G32B32_UINT)
   SF( x,  x,  x,  x,  x,  x,  Y,  x,  x,    x,   R32G32B32_UNORM)
   SF( x,  x,  x,  x,  x,  x,  Y,  x,  x,    x,   R32G32B32_SNORM)
   SF( x,  x,  x,  x,  x,  x,  Y,  x,  x,    x,   R32G32B32_SSCALED)
   SF( x,  x,  x,  x,  x,  x,  Y,  x,  x,    x,   R32G32B32_USCALED)
   SF( x,  x,  x,  x,  x,  x,  x,  x,  x,    x,   R32G32B32_SFIXED)
   SF( Y,  Y,  x,  x,  Y, 45,  Y,  x, 60,   90,   R16G16B16A16_UNORM)
   SF( Y,  Y,  x,  x,  Y, 60,  Y,  x,  x,   90,   R16G16B16A16_SNORM)
   SF( Y,  x,  x,  x,  Y,  x,  Y,  x,  x,   90,   R16G16B16A16_SINT)
   SF( Y,  x,  x,  x,  Y,  x,  Y,  x,  x,   90,   R16G16B16A16_UINT)
   SF( Y,  Y,  x,  x,  Y,  Y,  Y,  x,  x,   90,   R16G16B16A16_FLOAT)
   SF( Y, 50,  x,  x,  Y,  Y,  Y,  Y,  x,   90,   R32G32_FLOAT)
   SF( Y, 70,  x,  x,  Y,  Y,  Y,  Y,  x,    x,   R32G32_FLOAT_LD)
   SF( Y,  x,  x,  x,  Y,  x,  Y,  Y,  x,   90,   R32G32_SINT)
   SF( Y,  x,  x,  x,  Y,  x,  Y,  Y,  x,   90,   R32G32_UINT)
   SF( Y, 50,  Y,  x,  x,  x,  x,  x,  x,    x,   R32_FLOAT_X8X24_TYPELESS)
   SF( Y,  x,  x,  x,  x,  x,  x,  x,  x,    x,   X32_TYPELESS_G8X24_UINT)
   SF( Y, 50,  x,  x,  x,  x,  x,  x,  x,    x,   L32A32_FLOAT)
   SF( x,  x,  x,  x,  x,  x,  Y,  x,  x,    x,   R32G32_UNORM)
   SF( x,  x,  x,  x,  x,  x,  Y,  x,  x,    x,   R32G32_SNORM)
   SF( x,  x,  x,  x,  x,  x,  Y,  x,  x,    x,   R64_FLOAT)
   SF( Y,  Y,  x,  x,  x,  x,  x,  x,  x,    x,   R16G16B16X16_UNORM)
   SF( Y,  Y,  x,  x,  x,  x,  x,  x,  x,   90,   R16G16B16X16_FLOAT)
   SF( Y, 50,  x,  x,  x,  x,  x,  x,  x,    x,   A32X32_FLOAT)
   SF( Y, 50,  x,  x,  x,  x,  x,  x,  x,    x,   L32X32_FLOAT)
   SF( Y, 50,  x,  x,  x,  x,  x,  x,  x,    x,   I32X32_FLOAT)
   SF( x,  x,  x,  x,  x,  x,  Y,  x,  x,    x,   R16G16B16A16_SSCALED)
   SF( x,  x,  x,  x,  x,  x,  Y,  x,  x,    x,   R16G16B16A16_USCALED)
   SF( x,  x,  x,  x,  x,  x,  Y,  x,  x,    x,   R32G32_SSCALED)
   SF( x,  x,  x,  x,  x,  x,  Y,  x,  x,    x,   R32G32_USCALED)
   SF( x,  x,  x,  x,  x,  x,  x,  x,  x,    x,   R32G32_SFIXED)
   SF( x,  x,  x,  x,  x,  x,  x,  x,  x,    x,   R64_PASSTHRU)
   SF( Y,  Y,  x,  Y,  Y,  Y,  Y,  x, 60,   90,   B8G8R8A8_UNORM)
   SF( Y,  Y,  x,  x,  Y,  Y,  x,  x,  x,    x,   B8G8R8A8_UNORM_SRGB)
/* smpl filt shad CK  RT  AB  VB  SO  color ccs_e */
   SF( Y,  Y,  x,  x,  Y,  Y,  Y,  x, 60,    x,   R10G10B10A2_UNORM)
   SF( Y,  Y,  x,  x,  x,  x,  x,  x, 60,    x,   R10G10B10A2_UNORM_SRGB)
   SF( Y,  x,  x,  x,  Y,  x,  Y,  x,  x,    x,   R10G10B10A2_UINT)
   SF( Y,  Y,  x,  x,  x,  Y,  Y,  x,  x,    x,   R10G10B10_SNORM_A2_UNORM)
   SF( Y,  Y,  x,  x,  Y,  Y,  Y,  x, 60,   90,   R8G8B8A8_UNORM)
   SF( Y,  Y,  x,  x,  Y,  Y,  x,  x, 60,    x,   R8G8B8A8_UNORM_SRGB)
   SF( Y,  Y,  x,  x,  Y, 60,  Y,  x,  x,   90,   R8G8B8A8_SNORM)
   SF( Y,  x,  x,  x,  Y,  x,  Y,  x,  x,   90,   R8G8B8A8_SINT)
   SF( Y,  x,  x,  x,  Y,  x,  Y,  x,  x,   90,   R8G8B8A8_UINT)
   SF( Y,  Y,  x,  x,  Y, 45,  Y,  x,  x,   90,   R16G16_UNORM)
   SF( Y,  Y,  x,  x,  Y, 60,  Y,  x,  x,   90,   R16G16_SNORM)
   SF( Y,  x,  x,  x,  Y,  x,  Y,  x,  x,   90,   R16G16_SINT)
   SF( Y,  x,  x,  x,  Y,  x,  Y,  x,  x,   90,   R16G16_UINT)
   SF( Y,  Y,  x,  x,  Y,  Y,  Y,  x,  x,   90,   R16G16_FLOAT)
   SF( Y,  Y,  x,  x,  Y,  Y,  x,  x, 60,    x,   B10G10R10A2_UNORM)
   SF( Y,  Y,  x,  x,  Y,  Y,  x,  x, 60,    x,   B10G10R10A2_UNORM_SRGB)
   SF( Y,  Y,  x,  x,  Y,  Y,  Y,  x,  x,    x,   R11G11B10_FLOAT)
   SF( Y,  x,  x,  x,  Y,  x,  Y,  Y,  x,   90,   R32_SINT)
   SF( Y,  x,  x,  x,  Y,  x,  Y,  Y,  x,   90,   R32_UINT)
   SF( Y, 50,  Y,  x,  Y,  Y,  Y,  Y,  x,   90,   R32_FLOAT)
   SF( Y, 50,  Y,  x,  x,  x,  x,  x,  x,    x,   R24_UNORM_X8_TYPELESS)
   SF( Y,  x,  x,  x,  x,  x,  x,  x,  x,    x,   X24_TYPELESS_G8_UINT)
   SF( Y,  Y,  x,  x,  x,  x,  x,  x,  x,    x,   L16A16_UNORM)
   SF( Y, 50,  Y,  x,  x,  x,  x,  x,  x,    x,   I24X8_UNORM)
   SF( Y, 50,  Y,  x,  x,  x,  x,  x,  x,    x,   L24X8_UNORM)
   SF( Y, 50,  Y,  x,  x,  x,  x,  x,  x,    x,   A24X8_UNORM)
   SF( Y, 50,  Y,  x,  x,  x,  x,  x,  x,    x,   I32_FLOAT)
   SF( Y, 50,  Y,  x,  x,  x,  x,  x,  x,    x,   L32_FLOAT)
   SF( Y, 50,  Y,  x,  x,  x,  x,  x,  x,    x,   A32_FLOAT)
   SF( Y,  Y,  x,  Y, 80, 80,  x,  x, 60,   90,   B8G8R8X8_UNORM)
   SF( Y,  Y,  x,  x, 80, 80,  x,  x,  x,    x,   B8G8R8X8_UNORM_SRGB)
   SF( Y,  Y,  x,  x,  x,  x,  x,  x,  x,    x,   R8G8B8X8_UNORM)
   SF( Y,  Y,  x,  x,  x,  x,  x,  x,  x,    x,   R8G8B8X8_UNORM_SRGB)
   SF( Y,  Y,  x,  x,  x,  x,  x,  x,  x,    x,   R9G9B9E5_SHAREDEXP)
   SF( Y,  Y,  x,  x,  x,  x,  x,  x,  x,    x,   B10G10R10X2_UNORM)
   SF( Y,  Y,  x,  x,  x,  x,  x,  x,  x,    x,   L16A16_FLOAT)
   SF( x,  x,  x,  x,  x,  x,  Y,  x,  x,    x,   R32_UNORM)
   SF( x,  x,  x,  x,  x,  x,  Y,  x,  x,    x,   R32_SNORM)
/* smpl filt shad CK  RT  AB  VB  SO  color ccs_e */
   SF( x,  x,  x,  x,  x,  x,  Y,  x,  x,    x,   R10G10B10X2_USCALED)
   SF( x,  x,  x,  x,  x,  x,  Y,  x,  x,    x,   R8G8B8A8_SSCALED)
   SF( x,  x,  x,  x,  x,  x,  Y,  x,  x,    x,   R8G8B8A8_USCALED)
   SF( x,  x,  x,  x,  x,  x,  Y,  x,  x,    x,   R16G16_SSCALED)
   SF( x,  x,  x,  x,  x,  x,  Y,  x,  x,    x,   R16G16_USCALED)
   SF( x,  x,  x,  x,  x,  x,  Y,  x,  x,    x,   R32_SSCALED)
   SF( x,  x,  x,  x,  x,  x,  Y,  x,  x,    x,   R32_USCALED)
   SF( Y,  Y,  x,  Y,  Y,  Y,  x,  x,  x,    x,   B5G6R5_UNORM)
   SF( Y,  Y,  x,  x,  Y,  Y,  x,  x,  x,    x,   B5G6R5_UNORM_SRGB)
   SF( Y,  Y,  x,  Y,  Y,  Y,  x,  x,  x,    x,   B5G5R5A1_UNORM)
   SF( Y,  Y,  x,  x,  Y,  Y,  x,  x,  x,    x,   B5G5R5A1_UNORM_SRGB)
   SF( Y,  Y,  x,  Y,  Y,  Y,  x,  x,  x,    x,   B4G4R4A4_UNORM)
   SF( Y,  Y,  x,  x,  Y,  Y,  x,  x,  x,    x,   B4G4R4A4_UNORM_SRGB)
   SF( Y,  Y,  x,  x,  Y,  Y,  Y,  x,  x,    x,   R8G8_UNORM)
   SF( Y,  Y,  x,  Y,  Y, 60,  Y,  x,  x,    x,   R8G8_SNORM)
   SF( Y,  x,  x,  x,  Y,  x,  Y,  x,  x,    x,   R8G8_SINT)
   SF( Y,  x,  x,  x,  Y,  x,  Y,  x,  x,    x,   R8G8_UINT)
   SF( Y,  Y,  Y,  x,  Y, 45,  Y,  x, 70,    x,   R16_UNORM)
   SF( Y,  Y,  x,  x,  Y, 60,  Y,  x,  x,    x,   R16_SNORM)
   SF( Y,  x,  x,  x,  Y,  x,  Y,  x,  x,    x,   R16_SINT)
   SF( Y,  x,  x,  x,  Y,  x,  Y,  x,  x,    x,   R16_UINT)
   SF( Y,  Y,  x,  x,  Y,  Y,  Y,  x,  x,    x,   R16_FLOAT)
   SF(50, 50,  x,  x,  x,  x,  x,  x,  x,    x,   A8P8_UNORM_PALETTE0)
   SF(50, 50,  x,  x,  x,  x,  x,  x,  x,    x,   A8P8_UNORM_PALETTE1)
   SF( Y,  Y,  Y,  x,  x,  x,  x,  x,  x,    x,   I16_UNORM)
   SF( Y,  Y,  Y,  x,  x,  x,  x,  x,  x,    x,   L16_UNORM)
   SF( Y,  Y,  Y,  x,  x,  x,  x,  x,  x,    x,   A16_UNORM)
   SF( Y,  Y,  x,  Y,  x,  x,  x,  x,  x,    x,   L8A8_UNORM)
   SF( Y,  Y,  Y,  x,  x,  x,  x,  x,  x,    x,   I16_FLOAT)
   SF( Y,  Y,  Y,  x,  x,  x,  x,  x,  x,    x,   L16_FLOAT)
   SF( Y,  Y,  Y,  x,  x,  x,  x,  x,  x,    x,   A16_FLOAT)
   SF(45, 45,  x,  x,  x,  x,  x,  x,  x,    x,   L8A8_UNORM_SRGB)
   SF( Y,  Y,  x,  Y,  x,  x,  x,  x,  x,    x,   R5G5_SNORM_B6_UNORM)
   SF( x,  x,  x,  x,  Y,  Y,  x,  x,  x,    x,   B5G5R5X1_UNORM)
   SF( x,  x,  x,  x,  Y,  Y,  x,  x,  x,    x,   B5G5R5X1_UNORM_SRGB)
   SF( x,  x,  x,  x,  x,  x,  Y,  x,  x,    x,   R8G8_SSCALED)
   SF( x,  x,  x,  x,  x,  x,  Y,  x,  x,    x,   R8G8_USCALED)
/* smpl filt shad CK  RT  AB  VB  SO  color ccs_e */
   SF( x,  x,  x,  x,  x,  x,  Y,  x,  x,    x,   R16_SSCALED)
   SF( x,  x,  x,  x,  x,  x,  Y,  x,  x,    x,   R16_USCALED)
   SF(50, 50,  x,  x,  x,  x,  x,  x,  x,    x,   P8A8_UNORM_PALETTE0)
   SF(50, 50,  x,  x,  x,  x,  x,  x,  x,    x,   P8A8_UNORM_PALETTE1)
   SF( x,  x,  x,  x,  x,  x,  x,  x,  x,    x,   A1B5G5R5_UNORM)
   SF( x,  x,  x,  x,  x,  x,  x,  x,  x,    x,   A4B4G4R4_UNORM)
   SF( x,  x,  x,  x,  x,  x,  x,  x,  x,    x,   L8A8_UINT)
   SF( x,  x,  x,  x,  x,  x,  x,  x,  x,    x,   L8A8_SINT)
   SF( Y,  Y,  x, 45,  Y,  Y,  Y,  x,  x,    x,   R8_UNORM)
   SF( Y,  Y,  x,  x,  Y, 60,  Y,  x,  x,    x,   R8_SNORM)
   SF( Y,  x,  x,  x,  Y,  x,  Y,  x,  x,    x,   R8_SINT)
   SF( Y,  x,  x,  x,  Y,  x,  Y,  x,  x,    x,   R8_UINT)
   SF( Y,  Y,  x,  Y,  Y,  Y,  x,  x,  x,    x,   A8_UNORM)
   SF( Y,  Y,  x,  x,  x,  x,  x,  x,  x,    x,   I8_UNORM)
   SF( Y,  Y,  x,  Y,  x,  x,  x,  x,  x,    x,   L8_UNORM)
   SF( Y,  Y,  x,  x,  x,  x,  x,  x,  x,    x,   P4A4_UNORM)
   SF( Y,  Y,  x,  x,  x,  x,  x,  x,  x,    x,   A4P4_UNORM)
   SF( x,  x,  x,  x,  x,  x,  Y,  x,  x,    x,   R8_SSCALED)
   SF( x,  x,  x,  x,  x,  x,  Y,  x,  x,    x,   R8_USCALED)
   SF(45, 45,  x,  x,  x,  x,  x,  x,  x,    x,   P8_UNORM_PALETTE0)
   SF(45, 45,  x,  x,  x,  x,  x,  x,  x,    x,   L8_UNORM_SRGB)
   SF(45, 45,  x,  x,  x,  x,  x,  x,  x,    x,   P8_UNORM_PALETTE1)
   SF(45, 45,  x,  x,  x,  x,  x,  x,  x,    x,   P4A4_UNORM_PALETTE1)
   SF(45, 45,  x,  x,  x,  x,  x,  x,  x,    x,   A4P4_UNORM_PALETTE1)
   SF( x,  x,  x,  x,  x,  x,  x,  x,  x,    x,   Y8_SNORM)
   SF( x,  x,  x,  x,  x,  x,  x,  x,  x,    x,   L8_UINT)
   SF( x,  x,  x,  x,  x,  x,  x,  x,  x,    x,   L8_SINT)
   SF( x,  x,  x,  x,  x,  x,  x,  x,  x,    x,   I8_UINT)
   SF( x,  x,  x,  x,  x,  x,  x,  x,  x,    x,   I8_SINT)
   SF(45, 45,  x,  x,  x,  x,  x,  x,  x,    x,   DXT1_RGB_SRGB)
   SF( Y,  Y,  x,  x,  x,  x,  x,  x,  x,    x,   R1_UINT)
   SF( Y,  Y,  x,  Y,  Y,  x,  x,  x, 60,    x,   YCRCB_NORMAL)
   SF( Y,  Y,  x,  Y,  Y,  x,  x,  x, 60,    x,   YCRCB_SWAPUVY)
   SF(45, 45,  x,  x,  x,  x,  x,  x,  x,    x,   P2_UNORM_PALETTE0)
   SF(45, 45,  x,  x,  x,  x,  x,  x,  x,    x,   P2_UNORM_PALETTE1)
   SF( Y,  Y,  x,  Y,  x,  x,  x,  x,  x,    x,   BC1_UNORM)
   SF( Y,  Y,  x,  Y,  x,  x,  x,  x,  x,    x,   BC2_UNORM)
   SF( Y,  Y,  x,  Y,  x,  x,  x,  x,  x,    x,   BC3_UNORM)
   SF( Y,  Y,  x,  x,  x,  x,  x,  x,  x,    x,   BC4_UNORM)
   SF( Y,  Y,  x,  x,  x,  x,  x,  x,  x,    x,   BC5_UNORM)
   SF( Y,  Y,  x,  x,  x,  x,  x,  x,  x,    x,   BC1_UNORM_SRGB)
   SF( Y,  Y,  x,  x,  x,  x,  x,  x,  x,    x,   BC2_UNORM_SRGB)
   SF( Y,  Y,  x,  x,  x,  x,  x,  x,  x,    x,   BC3_UNORM_SRGB)
   SF( Y,  x,  x,  x,  x,  x,  x,  x,  x,    x,   MONO8)
   SF( Y,  Y,  x,  x,  Y,  x,  x,  x, 60,    x,   YCRCB_SWAPUV)
   SF( Y,  Y,  x,  x,  Y,  x,  x,  x, 60,    x,   YCRCB_SWAPY)
   SF( Y,  Y,  x,  x,  x,  x,  x,  x,  x,    x,   DXT1_RGB)
/* smpl filt shad CK  RT  AB  VB  SO  color ccs_e */
   SF( Y,  Y,  x,  x,  x,  x,  x,  x,  x,    x,   FXT1)
   SF( x,  x,  x,  x,  x,  x,  Y,  x,  x,    x,   R8G8B8_UNORM)
   SF( x,  x,  x,  x,  x,  x,  Y,  x,  x,    x,   R8G8B8_SNORM)
   SF( x,  x,  x,  x,  x,  x,  Y,  x,  x,    x,   R8G8B8_SSCALED)
   SF( x,  x,  x,  x,  x,  x,  Y,  x,  x,    x,   R8G8B8_USCALED)
   SF( x,  x,  x,  x,  x,  x,  Y,  x,  x,    x,   R64G64B64A64_FLOAT)
   SF( x,  x,  x,  x,  x,  x,  Y,  x,  x,    x,   R64G64B64_FLOAT)
   SF( Y,  Y,  x,  x,  x,  x,  x,  x,  x,    x,   BC4_SNORM)
   SF( Y,  Y,  x,  x,  x,  x,  x,  x,  x,    x,   BC5_SNORM)
   SF(50, 50,  x,  x,  x,  x, 60,  x,  x,    x,   R16G16B16_FLOAT)
   SF( x,  x,  x,  x,  x,  x,  Y,  x,  x,    x,   R16G16B16_UNORM)
   SF( x,  x,  x,  x,  x,  x,  Y,  x,  x,    x,   R16G16B16_SNORM)
   SF( x,  x,  x,  x,  x,  x,  Y,  x,  x,    x,   R16G16B16_SSCALED)
   SF( x,  x,  x,  x,  x,  x,  Y,  x,  x,    x,   R16G16B16_USCALED)
   SF(70, 70,  x,  x,  x,  x,  x,  x,  x,    x,   BC6H_SF16)
   SF(70, 70,  x,  x,  x,  x,  x,  x,  x,    x,   BC7_UNORM)
   SF(70, 70,  x,  x,  x,  x,  x,  x,  x,    x,   BC7_UNORM_SRGB)
   SF(70, 70,  x,  x,  x,  x,  x,  x,  x,    x,   BC6H_UF16)
   SF( x,  x,  x,  x,  x,  x,  x,  x,  x,    x,   PLANAR_420_8)
   SF( x,  x,  x,  x,  x,  x,  x,  x,  x,    x,   R8G8B8_UNORM_SRGB)
   SF( x,  x,  x,  x,  x,  x,  x,  x,  x,    x,   ETC1_RGB8)
   SF( x,  x,  x,  x,  x,  x,  x,  x,  x,    x,   ETC2_RGB8)
   SF( x,  x,  x,  x,  x,  x,  x,  x,  x,    x,   EAC_R11)
   SF( x,  x,  x,  x,  x,  x,  x,  x,  x,    x,   EAC_RG11)
   SF( x,  x,  x,  x,  x,  x,  x,  x,  x,    x,   EAC_SIGNED_R11)
   SF( x,  x,  x,  x,  x,  x,  x,  x,  x,    x,   EAC_SIGNED_RG11)
   SF( x,  x,  x,  x,  x,  x,  x,  x,  x,    x,   ETC2_SRGB8)
   SF( x,  x,  x,  x,  x,  x,  x,  x,  x,    x,   R16G16B16_UINT)
   SF( x,  x,  x,  x,  x,  x,  x,  x,  x,    x,   R16G16B16_SINT)
   SF( x,  x,  x,  x,  x,  x,  x,  x,  x,    x,   R32_SFIXED)
   SF( x,  x,  x,  x,  x,  x,  x,  x,  x,    x,   R10G10B10A2_SNORM)
   SF( x,  x,  x,  x,  x,  x,  x,  x,  x,    x,   R10G10B10A2_USCALED)
   SF( x,  x,  x,  x,  x,  x,  x,  x,  x,    x,   R10G10B10A2_SSCALED)
   SF( x,  x,  x,  x,  x,  x,  x,  x,  x,    x,   R10G10B10A2_SINT)
   SF( x,  x,  x,  x,  x,  x,  x,  x,  x,    x,   B10G10R10A2_SNORM)
   SF( x,  x,  x,  x,  x,  x,  x,  x,  x,    x,   B10G10R10A2_USCALED)
   SF( x,  x,  x,  x,  x,  x,  x,  x,  x,    x,   B10G10R10A2_SSCALED)
   SF( x,  x,  x,  x,  x,  x,  x,  x,  x,    x,   B10G10R10A2_UINT)
   SF( x,  x,  x,  x,  x,  x,  x,  x,  x,    x,   B10G10R10A2_SINT)
   SF( x,  x,  x,  x,  x,  x,  x,  x,  x,    x,   R64G64B64A64_PASSTHRU)
   SF( x,  x,  x,  x,  x,  x,  x,  x,  x,    x,   R64G64B64_PASSTHRU)
   SF( x,  x,  x,  x,  x,  x,  x,  x,  x,    x,   ETC2_RGB8_PTA)
   SF( x,  x,  x,  x,  x,  x,  x,  x,  x,    x,   ETC2_SRGB8_PTA)
   SF( x,  x,  x,  x,  x,  x,  x,  x,  x,    x,   ETC2_EAC_RGBA8)
   SF( x,  x,  x,  x,  x,  x,  x,  x,  x,    x,   ETC2_EAC_SRGB8_A8)
   SF( x,  x,  x,  x,  x,  x,  x,  x,  x,    x,   R8G8B8_UINT)
   SF( x,  x,  x,  x,  x,  x,  x,  x,  x,    x,   R8G8B8_SINT)
   SF(80, 80,  x,  x,  x,  x,  x,  x,  x,    x,   ASTC_LDR_2D_4x4_FLT16)
   SF(80, 80,  x,  x,  x,  x,  x,  x,  x,    x,   ASTC_LDR_2D_5x4_FLT16)
   SF(80, 80,  x,  x,  x,  x,  x,  x,  x,    x,   ASTC_LDR_2D_5x5_FLT16)
   SF(80, 80,  x,  x,  x,  x,  x,  x,  x,    x,   ASTC_LDR_2D_6x5_FLT16)
   SF(80, 80,  x,  x,  x,  x,  x,  x,  x,    x,   ASTC_LDR_2D_6x6_FLT16)
   SF(80, 80,  x,  x,  x,  x,  x,  x,  x,    x,   ASTC_LDR_2D_8x5_FLT16)
   SF(80, 80,  x,  x,  x,  x,  x,  x,  x,    x,   ASTC_LDR_2D_8x6_FLT16)
   SF(80, 80,  x,  x,  x,  x,  x,  x,  x,    x,   ASTC_LDR_2D_8x8_FLT16)
   SF(80, 80,  x,  x,  x,  x,  x,  x,  x,    x,   ASTC_LDR_2D_10x5_FLT16)
   SF(80, 80,  x,  x,  x,  x,  x,  x,  x,    x,   ASTC_LDR_2D_10x6_FLT16)
   SF(80, 80,  x,  x,  x,  x,  x,  x,  x,    x,   ASTC_LDR_2D_10x8_FLT16)
   SF(80, 80,  x,  x,  x,  x,  x,  x,  x,    x,   ASTC_LDR_2D_10x10_FLT16)
   SF(80, 80,  x,  x,  x,  x,  x,  x,  x,    x,   ASTC_LDR_2D_12x10_FLT16)
   SF(80, 80,  x,  x,  x,  x,  x,  x,  x,    x,   ASTC_LDR_2D_12x12_FLT16)
   SF(80, 80,  x,  x,  x,  x,  x,  x,  x,    x,   ASTC_LDR_2D_4x4_U8sRGB)
   SF(80, 80,  x,  x,  x,  x,  x,  x,  x,    x,   ASTC_LDR_2D_5x4_U8sRGB)
   SF(80, 80,  x,  x,  x,  x,  x,  x,  x,    x,   ASTC_LDR_2D_5x5_U8sRGB)
   SF(80, 80,  x,  x,  x,  x,  x,  x,  x,    x,   ASTC_LDR_2D_6x5_U8sRGB)
   SF(80, 80,  x,  x,  x,  x,  x,  x,  x,    x,   ASTC_LDR_2D_6x6_U8sRGB)
   SF(80, 80,  x,  x,  x,  x,  x,  x,  x,    x,   ASTC_LDR_2D_8x5_U8sRGB)
   SF(80, 80,  x,  x,  x,  x,  x,  x,  x,    x,   ASTC_LDR_2D_8x6_U8sRGB)
   SF(80, 80,  x,  x,  x,  x,  x,  x,  x,    x,   ASTC_LDR_2D_8x8_U8sRGB)
   SF(80, 80,  x,  x,  x,  x,  x,  x,  x,    x,   ASTC_LDR_2D_10x5_U8sRGB)
   SF(80, 80,  x,  x,  x,  x,  x,  x,  x,    x,   ASTC_LDR_2D_10x6_U8sRGB)
   SF(80, 80,  x,  x,  x,  x,  x,  x,  x,    x,   ASTC_LDR_2D_10x8_U8sRGB)
   SF(80, 80,  x,  x,  x,  x,  x,  x,  x,    x,   ASTC_LDR_2D_10x10_U8sRGB)
   SF(80, 80,  x,  x,  x,  x,  x,  x,  x,    x,   ASTC_LDR_2D_12x10_U8sRGB)
   SF(80, 80,  x,  x,  x,  x,  x,  x,  x,    x,   ASTC_LDR_2D_12x12_U8sRGB)
};
#undef x
#undef Y

const char *
brw_surface_format_name(unsigned format)
{
   return surface_formats[format].name;
}

uint32_t
brw_format_for_mesa_format(mesa_format mesa_format)
{
   /* This table is ordered according to the enum ordering in formats.h.  We do
    * expect that enum to be extended without our explicit initialization
    * staying in sync, so we initialize to 0 even though
    * BRW_SURFACEFORMAT_R32G32B32A32_FLOAT happens to also be 0.
    */
   static const uint32_t table[MESA_FORMAT_COUNT] =
   {
      [MESA_FORMAT_A8B8G8R8_UNORM] = 0,
      [MESA_FORMAT_R8G8B8A8_UNORM] = BRW_SURFACEFORMAT_R8G8B8A8_UNORM,
      [MESA_FORMAT_B8G8R8A8_UNORM] = BRW_SURFACEFORMAT_B8G8R8A8_UNORM,
      [MESA_FORMAT_A8R8G8B8_UNORM] = 0,
      [MESA_FORMAT_X8B8G8R8_UNORM] = 0,
      [MESA_FORMAT_R8G8B8X8_UNORM] = BRW_SURFACEFORMAT_R8G8B8X8_UNORM,
      [MESA_FORMAT_B8G8R8X8_UNORM] = BRW_SURFACEFORMAT_B8G8R8X8_UNORM,
      [MESA_FORMAT_X8R8G8B8_UNORM] = 0,
      [MESA_FORMAT_BGR_UNORM8] = 0,
      [MESA_FORMAT_RGB_UNORM8] = BRW_SURFACEFORMAT_R8G8B8_UNORM,
      [MESA_FORMAT_B5G6R5_UNORM] = BRW_SURFACEFORMAT_B5G6R5_UNORM,
      [MESA_FORMAT_R5G6B5_UNORM] = 0,
      [MESA_FORMAT_B4G4R4A4_UNORM] = BRW_SURFACEFORMAT_B4G4R4A4_UNORM,
      [MESA_FORMAT_A4R4G4B4_UNORM] = 0,
      [MESA_FORMAT_A1B5G5R5_UNORM] = 0,
      [MESA_FORMAT_B5G5R5A1_UNORM] = BRW_SURFACEFORMAT_B5G5R5A1_UNORM,
      [MESA_FORMAT_A1R5G5B5_UNORM] = 0,
      [MESA_FORMAT_L4A4_UNORM] = 0,
      [MESA_FORMAT_L8A8_UNORM] = BRW_SURFACEFORMAT_L8A8_UNORM,
      [MESA_FORMAT_A8L8_UNORM] = 0,
      [MESA_FORMAT_L16A16_UNORM] = BRW_SURFACEFORMAT_L16A16_UNORM,
      [MESA_FORMAT_A16L16_UNORM] = 0,
      [MESA_FORMAT_B2G3R3_UNORM] = 0,
      [MESA_FORMAT_A_UNORM8] = BRW_SURFACEFORMAT_A8_UNORM,
      [MESA_FORMAT_A_UNORM16] = BRW_SURFACEFORMAT_A16_UNORM,
      [MESA_FORMAT_L_UNORM8] = BRW_SURFACEFORMAT_L8_UNORM,
      [MESA_FORMAT_L_UNORM16] = BRW_SURFACEFORMAT_L16_UNORM,
      [MESA_FORMAT_I_UNORM8] = BRW_SURFACEFORMAT_I8_UNORM,
      [MESA_FORMAT_I_UNORM16] = BRW_SURFACEFORMAT_I16_UNORM,
      [MESA_FORMAT_YCBCR_REV] = BRW_SURFACEFORMAT_YCRCB_NORMAL,
      [MESA_FORMAT_YCBCR] = BRW_SURFACEFORMAT_YCRCB_SWAPUVY,
      [MESA_FORMAT_R_UNORM8] = BRW_SURFACEFORMAT_R8_UNORM,
      [MESA_FORMAT_R8G8_UNORM] = BRW_SURFACEFORMAT_R8G8_UNORM,
      [MESA_FORMAT_G8R8_UNORM] = 0,
      [MESA_FORMAT_R_UNORM16] = BRW_SURFACEFORMAT_R16_UNORM,
      [MESA_FORMAT_R16G16_UNORM] = BRW_SURFACEFORMAT_R16G16_UNORM,
      [MESA_FORMAT_G16R16_UNORM] = 0,
      [MESA_FORMAT_B10G10R10A2_UNORM] = BRW_SURFACEFORMAT_B10G10R10A2_UNORM,
      [MESA_FORMAT_S8_UINT_Z24_UNORM] = 0,
      [MESA_FORMAT_Z24_UNORM_S8_UINT] = 0,
      [MESA_FORMAT_Z_UNORM16] = 0,
      [MESA_FORMAT_Z24_UNORM_X8_UINT] = 0,
      [MESA_FORMAT_X8_UINT_Z24_UNORM] = 0,
      [MESA_FORMAT_Z_UNORM32] = 0,
      [MESA_FORMAT_S_UINT8] = BRW_SURFACEFORMAT_R8_UINT,

      [MESA_FORMAT_BGR_SRGB8] = 0,
      [MESA_FORMAT_A8B8G8R8_SRGB] = 0,
      [MESA_FORMAT_B8G8R8A8_SRGB] = BRW_SURFACEFORMAT_B8G8R8A8_UNORM_SRGB,
      [MESA_FORMAT_A8R8G8B8_SRGB] = 0,
      [MESA_FORMAT_R8G8B8A8_SRGB] = BRW_SURFACEFORMAT_R8G8B8A8_UNORM_SRGB,
      [MESA_FORMAT_X8R8G8B8_SRGB] = 0,
      [MESA_FORMAT_L_SRGB8] = BRW_SURFACEFORMAT_L8_UNORM_SRGB,
      [MESA_FORMAT_L8A8_SRGB] = BRW_SURFACEFORMAT_L8A8_UNORM_SRGB,
      [MESA_FORMAT_A8L8_SRGB] = 0,
      [MESA_FORMAT_SRGB_DXT1] = BRW_SURFACEFORMAT_DXT1_RGB_SRGB,
      [MESA_FORMAT_SRGBA_DXT1] = BRW_SURFACEFORMAT_BC1_UNORM_SRGB,
      [MESA_FORMAT_SRGBA_DXT3] = BRW_SURFACEFORMAT_BC2_UNORM_SRGB,
      [MESA_FORMAT_SRGBA_DXT5] = BRW_SURFACEFORMAT_BC3_UNORM_SRGB,

      [MESA_FORMAT_RGB_FXT1] = BRW_SURFACEFORMAT_FXT1,
      [MESA_FORMAT_RGBA_FXT1] = BRW_SURFACEFORMAT_FXT1,
      [MESA_FORMAT_RGB_DXT1] = BRW_SURFACEFORMAT_DXT1_RGB,
      [MESA_FORMAT_RGBA_DXT1] = BRW_SURFACEFORMAT_BC1_UNORM,
      [MESA_FORMAT_RGBA_DXT3] = BRW_SURFACEFORMAT_BC2_UNORM,
      [MESA_FORMAT_RGBA_DXT5] = BRW_SURFACEFORMAT_BC3_UNORM,

      [MESA_FORMAT_RGBA_FLOAT32] = BRW_SURFACEFORMAT_R32G32B32A32_FLOAT,
      [MESA_FORMAT_RGBA_FLOAT16] = BRW_SURFACEFORMAT_R16G16B16A16_FLOAT,
      [MESA_FORMAT_RGB_FLOAT32] = BRW_SURFACEFORMAT_R32G32B32_FLOAT,
      [MESA_FORMAT_RGB_FLOAT16] = 0,
      [MESA_FORMAT_A_FLOAT32] = BRW_SURFACEFORMAT_A32_FLOAT,
      [MESA_FORMAT_A_FLOAT16] = BRW_SURFACEFORMAT_A16_FLOAT,
      [MESA_FORMAT_L_FLOAT32] = BRW_SURFACEFORMAT_L32_FLOAT,
      [MESA_FORMAT_L_FLOAT16] = BRW_SURFACEFORMAT_L16_FLOAT,
      [MESA_FORMAT_LA_FLOAT32] = BRW_SURFACEFORMAT_L32A32_FLOAT,
      [MESA_FORMAT_LA_FLOAT16] = BRW_SURFACEFORMAT_L16A16_FLOAT,
      [MESA_FORMAT_I_FLOAT32] = BRW_SURFACEFORMAT_I32_FLOAT,
      [MESA_FORMAT_I_FLOAT16] = BRW_SURFACEFORMAT_I16_FLOAT,
      [MESA_FORMAT_R_FLOAT32] = BRW_SURFACEFORMAT_R32_FLOAT,
      [MESA_FORMAT_R_FLOAT16] = BRW_SURFACEFORMAT_R16_FLOAT,
      [MESA_FORMAT_RG_FLOAT32] = BRW_SURFACEFORMAT_R32G32_FLOAT,
      [MESA_FORMAT_RG_FLOAT16] = BRW_SURFACEFORMAT_R16G16_FLOAT,

      [MESA_FORMAT_A_UINT8] = 0,
      [MESA_FORMAT_A_UINT16] = 0,
      [MESA_FORMAT_A_UINT32] = 0,
      [MESA_FORMAT_A_SINT8] = 0,
      [MESA_FORMAT_A_SINT16] = 0,
      [MESA_FORMAT_A_SINT32] = 0,

      [MESA_FORMAT_I_UINT8] = 0,
      [MESA_FORMAT_I_UINT16] = 0,
      [MESA_FORMAT_I_UINT32] = 0,
      [MESA_FORMAT_I_SINT8] = 0,
      [MESA_FORMAT_I_SINT16] = 0,
      [MESA_FORMAT_I_SINT32] = 0,

      [MESA_FORMAT_L_UINT8] = 0,
      [MESA_FORMAT_L_UINT16] = 0,
      [MESA_FORMAT_L_UINT32] = 0,
      [MESA_FORMAT_L_SINT8] = 0,
      [MESA_FORMAT_L_SINT16] = 0,
      [MESA_FORMAT_L_SINT32] = 0,

      [MESA_FORMAT_LA_UINT8] = 0,
      [MESA_FORMAT_LA_UINT16] = 0,
      [MESA_FORMAT_LA_UINT32] = 0,
      [MESA_FORMAT_LA_SINT8] = 0,
      [MESA_FORMAT_LA_SINT16] = 0,
      [MESA_FORMAT_LA_SINT32] = 0,

      [MESA_FORMAT_R_SINT8] = BRW_SURFACEFORMAT_R8_SINT,
      [MESA_FORMAT_RG_SINT8] = BRW_SURFACEFORMAT_R8G8_SINT,
      [MESA_FORMAT_RGB_SINT8] = BRW_SURFACEFORMAT_R8G8B8_SINT,
      [MESA_FORMAT_RGBA_SINT8] = BRW_SURFACEFORMAT_R8G8B8A8_SINT,
      [MESA_FORMAT_R_SINT16] = BRW_SURFACEFORMAT_R16_SINT,
      [MESA_FORMAT_RG_SINT16] = BRW_SURFACEFORMAT_R16G16_SINT,
      [MESA_FORMAT_RGB_SINT16] = BRW_SURFACEFORMAT_R16G16B16_SINT,
      [MESA_FORMAT_RGBA_SINT16] = BRW_SURFACEFORMAT_R16G16B16A16_SINT,
      [MESA_FORMAT_R_SINT32] = BRW_SURFACEFORMAT_R32_SINT,
      [MESA_FORMAT_RG_SINT32] = BRW_SURFACEFORMAT_R32G32_SINT,
      [MESA_FORMAT_RGB_SINT32] = BRW_SURFACEFORMAT_R32G32B32_SINT,
      [MESA_FORMAT_RGBA_SINT32] = BRW_SURFACEFORMAT_R32G32B32A32_SINT,

      [MESA_FORMAT_R_UINT8] = BRW_SURFACEFORMAT_R8_UINT,
      [MESA_FORMAT_RG_UINT8] = BRW_SURFACEFORMAT_R8G8_UINT,
      [MESA_FORMAT_RGB_UINT8] = BRW_SURFACEFORMAT_R8G8B8_UINT,
      [MESA_FORMAT_RGBA_UINT8] = BRW_SURFACEFORMAT_R8G8B8A8_UINT,
      [MESA_FORMAT_R_UINT16] = BRW_SURFACEFORMAT_R16_UINT,
      [MESA_FORMAT_RG_UINT16] = BRW_SURFACEFORMAT_R16G16_UINT,
      [MESA_FORMAT_RGB_UINT16] = BRW_SURFACEFORMAT_R16G16B16_UINT,
      [MESA_FORMAT_RGBA_UINT16] = BRW_SURFACEFORMAT_R16G16B16A16_UINT,
      [MESA_FORMAT_R_UINT32] = BRW_SURFACEFORMAT_R32_UINT,
      [MESA_FORMAT_RG_UINT32] = BRW_SURFACEFORMAT_R32G32_UINT,
      [MESA_FORMAT_RGB_UINT32] = BRW_SURFACEFORMAT_R32G32B32_UINT,
      [MESA_FORMAT_RGBA_UINT32] = BRW_SURFACEFORMAT_R32G32B32A32_UINT,

      [MESA_FORMAT_R_SNORM8] = BRW_SURFACEFORMAT_R8_SNORM,
      [MESA_FORMAT_R8G8_SNORM] = BRW_SURFACEFORMAT_R8G8_SNORM,
      [MESA_FORMAT_X8B8G8R8_SNORM] = 0,
      [MESA_FORMAT_A8B8G8R8_SNORM] = 0,
      [MESA_FORMAT_R8G8B8A8_SNORM] = BRW_SURFACEFORMAT_R8G8B8A8_SNORM,
      [MESA_FORMAT_R_SNORM16] = BRW_SURFACEFORMAT_R16_SNORM,
      [MESA_FORMAT_R16G16_SNORM] = BRW_SURFACEFORMAT_R16G16_SNORM,
      [MESA_FORMAT_RGB_SNORM16] = BRW_SURFACEFORMAT_R16G16B16_SNORM,
      [MESA_FORMAT_RGBA_SNORM16] = BRW_SURFACEFORMAT_R16G16B16A16_SNORM,
      [MESA_FORMAT_RGBA_UNORM16] = BRW_SURFACEFORMAT_R16G16B16A16_UNORM,

      [MESA_FORMAT_R_RGTC1_UNORM] = BRW_SURFACEFORMAT_BC4_UNORM,
      [MESA_FORMAT_R_RGTC1_SNORM] = BRW_SURFACEFORMAT_BC4_SNORM,
      [MESA_FORMAT_RG_RGTC2_UNORM] = BRW_SURFACEFORMAT_BC5_UNORM,
      [MESA_FORMAT_RG_RGTC2_SNORM] = BRW_SURFACEFORMAT_BC5_SNORM,

      [MESA_FORMAT_L_LATC1_UNORM] = 0,
      [MESA_FORMAT_L_LATC1_SNORM] = 0,
      [MESA_FORMAT_LA_LATC2_UNORM] = 0,
      [MESA_FORMAT_LA_LATC2_SNORM] = 0,

      [MESA_FORMAT_ETC1_RGB8] = BRW_SURFACEFORMAT_ETC1_RGB8,
      [MESA_FORMAT_ETC2_RGB8] = BRW_SURFACEFORMAT_ETC2_RGB8,
      [MESA_FORMAT_ETC2_SRGB8] = BRW_SURFACEFORMAT_ETC2_SRGB8,
      [MESA_FORMAT_ETC2_RGBA8_EAC] = BRW_SURFACEFORMAT_ETC2_EAC_RGBA8,
      [MESA_FORMAT_ETC2_SRGB8_ALPHA8_EAC] = BRW_SURFACEFORMAT_ETC2_EAC_SRGB8_A8,
      [MESA_FORMAT_ETC2_R11_EAC] = BRW_SURFACEFORMAT_EAC_R11,
      [MESA_FORMAT_ETC2_RG11_EAC] = BRW_SURFACEFORMAT_EAC_RG11,
      [MESA_FORMAT_ETC2_SIGNED_R11_EAC] = BRW_SURFACEFORMAT_EAC_SIGNED_R11,
      [MESA_FORMAT_ETC2_SIGNED_RG11_EAC] = BRW_SURFACEFORMAT_EAC_SIGNED_RG11,
      [MESA_FORMAT_ETC2_RGB8_PUNCHTHROUGH_ALPHA1] = BRW_SURFACEFORMAT_ETC2_RGB8_PTA,
      [MESA_FORMAT_ETC2_SRGB8_PUNCHTHROUGH_ALPHA1] = BRW_SURFACEFORMAT_ETC2_SRGB8_PTA,

      [MESA_FORMAT_BPTC_RGBA_UNORM] = BRW_SURFACEFORMAT_BC7_UNORM,
      [MESA_FORMAT_BPTC_SRGB_ALPHA_UNORM] = BRW_SURFACEFORMAT_BC7_UNORM_SRGB,
      [MESA_FORMAT_BPTC_RGB_SIGNED_FLOAT] = BRW_SURFACEFORMAT_BC6H_SF16,
      [MESA_FORMAT_BPTC_RGB_UNSIGNED_FLOAT] = BRW_SURFACEFORMAT_BC6H_UF16,

      [MESA_FORMAT_RGBA_ASTC_4x4]           = BRW_SURFACEFORMAT_ASTC_LDR_2D_4x4_FLT16,
      [MESA_FORMAT_RGBA_ASTC_5x4]           = BRW_SURFACEFORMAT_ASTC_LDR_2D_5x4_FLT16,
      [MESA_FORMAT_RGBA_ASTC_5x5]           = BRW_SURFACEFORMAT_ASTC_LDR_2D_5x5_FLT16,
      [MESA_FORMAT_RGBA_ASTC_6x5]           = BRW_SURFACEFORMAT_ASTC_LDR_2D_6x5_FLT16,
      [MESA_FORMAT_RGBA_ASTC_6x6]           = BRW_SURFACEFORMAT_ASTC_LDR_2D_6x6_FLT16,
      [MESA_FORMAT_RGBA_ASTC_8x5]           = BRW_SURFACEFORMAT_ASTC_LDR_2D_8x5_FLT16,
      [MESA_FORMAT_RGBA_ASTC_8x6]           = BRW_SURFACEFORMAT_ASTC_LDR_2D_8x6_FLT16,
      [MESA_FORMAT_RGBA_ASTC_8x8]           = BRW_SURFACEFORMAT_ASTC_LDR_2D_8x8_FLT16,
      [MESA_FORMAT_RGBA_ASTC_10x5]          = BRW_SURFACEFORMAT_ASTC_LDR_2D_10x5_FLT16,
      [MESA_FORMAT_RGBA_ASTC_10x6]          = BRW_SURFACEFORMAT_ASTC_LDR_2D_10x6_FLT16,
      [MESA_FORMAT_RGBA_ASTC_10x8]          = BRW_SURFACEFORMAT_ASTC_LDR_2D_10x8_FLT16,
      [MESA_FORMAT_RGBA_ASTC_10x10]         = BRW_SURFACEFORMAT_ASTC_LDR_2D_10x10_FLT16,
      [MESA_FORMAT_RGBA_ASTC_12x10]         = BRW_SURFACEFORMAT_ASTC_LDR_2D_12x10_FLT16,
      [MESA_FORMAT_RGBA_ASTC_12x12]         = BRW_SURFACEFORMAT_ASTC_LDR_2D_12x12_FLT16,
      [MESA_FORMAT_SRGB8_ALPHA8_ASTC_4x4]   = BRW_SURFACEFORMAT_ASTC_LDR_2D_4x4_U8sRGB,
      [MESA_FORMAT_SRGB8_ALPHA8_ASTC_5x4]   = BRW_SURFACEFORMAT_ASTC_LDR_2D_5x4_U8sRGB,
      [MESA_FORMAT_SRGB8_ALPHA8_ASTC_5x5]   = BRW_SURFACEFORMAT_ASTC_LDR_2D_5x5_U8sRGB,
      [MESA_FORMAT_SRGB8_ALPHA8_ASTC_6x5]   = BRW_SURFACEFORMAT_ASTC_LDR_2D_6x5_U8sRGB,
      [MESA_FORMAT_SRGB8_ALPHA8_ASTC_6x6]   = BRW_SURFACEFORMAT_ASTC_LDR_2D_6x6_U8sRGB,
      [MESA_FORMAT_SRGB8_ALPHA8_ASTC_8x5]   = BRW_SURFACEFORMAT_ASTC_LDR_2D_8x5_U8sRGB,
      [MESA_FORMAT_SRGB8_ALPHA8_ASTC_8x6]   = BRW_SURFACEFORMAT_ASTC_LDR_2D_8x6_U8sRGB,
      [MESA_FORMAT_SRGB8_ALPHA8_ASTC_8x8]   = BRW_SURFACEFORMAT_ASTC_LDR_2D_8x8_U8sRGB,
      [MESA_FORMAT_SRGB8_ALPHA8_ASTC_10x5]  = BRW_SURFACEFORMAT_ASTC_LDR_2D_10x5_U8sRGB,
      [MESA_FORMAT_SRGB8_ALPHA8_ASTC_10x6]  = BRW_SURFACEFORMAT_ASTC_LDR_2D_10x6_U8sRGB,
      [MESA_FORMAT_SRGB8_ALPHA8_ASTC_10x8]  = BRW_SURFACEFORMAT_ASTC_LDR_2D_10x8_U8sRGB,
      [MESA_FORMAT_SRGB8_ALPHA8_ASTC_10x10] = BRW_SURFACEFORMAT_ASTC_LDR_2D_10x10_U8sRGB,
      [MESA_FORMAT_SRGB8_ALPHA8_ASTC_12x10] = BRW_SURFACEFORMAT_ASTC_LDR_2D_12x10_U8sRGB,
      [MESA_FORMAT_SRGB8_ALPHA8_ASTC_12x12] = BRW_SURFACEFORMAT_ASTC_LDR_2D_12x12_U8sRGB,

      [MESA_FORMAT_A_SNORM8] = 0,
      [MESA_FORMAT_L_SNORM8] = 0,
      [MESA_FORMAT_L8A8_SNORM] = 0,
      [MESA_FORMAT_A8L8_SNORM] = 0,
      [MESA_FORMAT_I_SNORM8] = 0,
      [MESA_FORMAT_A_SNORM16] = 0,
      [MESA_FORMAT_L_SNORM16] = 0,
      [MESA_FORMAT_LA_SNORM16] = 0,
      [MESA_FORMAT_I_SNORM16] = 0,

      [MESA_FORMAT_R9G9B9E5_FLOAT] = BRW_SURFACEFORMAT_R9G9B9E5_SHAREDEXP,
      [MESA_FORMAT_R11G11B10_FLOAT] = BRW_SURFACEFORMAT_R11G11B10_FLOAT,

      [MESA_FORMAT_Z_FLOAT32] = 0,
      [MESA_FORMAT_Z32_FLOAT_S8X24_UINT] = 0,

      [MESA_FORMAT_R10G10B10A2_UNORM] = BRW_SURFACEFORMAT_R10G10B10A2_UNORM,
      [MESA_FORMAT_B10G10R10A2_UINT] = BRW_SURFACEFORMAT_B10G10R10A2_UINT,
      [MESA_FORMAT_R10G10B10A2_UINT] = BRW_SURFACEFORMAT_R10G10B10A2_UINT,

      [MESA_FORMAT_B4G4R4X4_UNORM] = 0,
      [MESA_FORMAT_B5G5R5X1_UNORM] = BRW_SURFACEFORMAT_B5G5R5X1_UNORM,
      [MESA_FORMAT_R8G8B8X8_SNORM] = 0,
      [MESA_FORMAT_R8G8B8X8_SRGB] = BRW_SURFACEFORMAT_R8G8B8X8_UNORM_SRGB,
      [MESA_FORMAT_X8B8G8R8_SRGB] = 0,
      [MESA_FORMAT_RGBX_UINT8] = 0,
      [MESA_FORMAT_RGBX_SINT8] = 0,
      [MESA_FORMAT_B10G10R10X2_UNORM] = BRW_SURFACEFORMAT_B10G10R10X2_UNORM,
      [MESA_FORMAT_RGBX_UNORM16] = BRW_SURFACEFORMAT_R16G16B16X16_UNORM,
      [MESA_FORMAT_RGBX_SNORM16] = 0,
      [MESA_FORMAT_RGBX_FLOAT16] = BRW_SURFACEFORMAT_R16G16B16X16_FLOAT,
      [MESA_FORMAT_RGBX_UINT16] = 0,
      [MESA_FORMAT_RGBX_SINT16] = 0,
      [MESA_FORMAT_RGBX_FLOAT32] = BRW_SURFACEFORMAT_R32G32B32X32_FLOAT,
      [MESA_FORMAT_RGBX_UINT32] = 0,
      [MESA_FORMAT_RGBX_SINT32] = 0,
   };
   assert(mesa_format < MESA_FORMAT_COUNT);
   return table[mesa_format];
}

void
brw_init_surface_formats(struct brw_context *brw)
{
   struct gl_context *ctx = &brw->ctx;
   int gen;
   mesa_format format;

   memset(&ctx->TextureFormatSupported, 0, sizeof(ctx->TextureFormatSupported));

   gen = brw->gen * 10;
   if (brw->is_g4x || brw->is_haswell)
      gen += 5;

   for (format = MESA_FORMAT_NONE + 1; format < MESA_FORMAT_COUNT; format++) {
      uint32_t texture, render;
      const struct brw_surface_format_info *rinfo, *tinfo;
      bool is_integer = _mesa_is_format_integer_color(format);

      render = texture = brw_format_for_mesa_format(format);
      tinfo = &surface_formats[texture];

      /* The value of BRW_SURFACEFORMAT_R32G32B32A32_FLOAT is 0, so don't skip
       * it.
       */
      if (texture == 0 && format != MESA_FORMAT_RGBA_FLOAT32)
	 continue;

      if (gen >= tinfo->sampling && (gen >= tinfo->filtering || is_integer))
	 ctx->TextureFormatSupported[format] = true;

      /* Re-map some render target formats to make them supported when they
       * wouldn't be using their format for texturing.
       */
      switch (render) {
	 /* For these formats, we just need to read/write the first
	  * channel into R, which is to say that we just treat them as
	  * GL_RED.
	  */
      case BRW_SURFACEFORMAT_I32_FLOAT:
      case BRW_SURFACEFORMAT_L32_FLOAT:
	 render = BRW_SURFACEFORMAT_R32_FLOAT;
	 break;
      case BRW_SURFACEFORMAT_I16_FLOAT:
      case BRW_SURFACEFORMAT_L16_FLOAT:
	 render = BRW_SURFACEFORMAT_R16_FLOAT;
	 break;
      case BRW_SURFACEFORMAT_I8_UNORM:
      case BRW_SURFACEFORMAT_L8_UNORM:
         render = BRW_SURFACEFORMAT_R8_UNORM;
         break;
      case BRW_SURFACEFORMAT_I16_UNORM:
      case BRW_SURFACEFORMAT_L16_UNORM:
         render = BRW_SURFACEFORMAT_R16_UNORM;
         break;
      case BRW_SURFACEFORMAT_R16G16B16X16_UNORM:
         render = BRW_SURFACEFORMAT_R16G16B16A16_UNORM;
         break;
      case BRW_SURFACEFORMAT_R16G16B16X16_FLOAT:
         render = BRW_SURFACEFORMAT_R16G16B16A16_FLOAT;
         break;
      case BRW_SURFACEFORMAT_B8G8R8X8_UNORM:
	 /* XRGB is handled as ARGB because the chips in this family
	  * cannot render to XRGB targets.  This means that we have to
	  * mask writes to alpha (ala glColorMask) and reconfigure the
	  * alpha blending hardware to use GL_ONE (or GL_ZERO) for
	  * cases where GL_DST_ALPHA (or GL_ONE_MINUS_DST_ALPHA) is
	  * used. On Gen8+ BGRX is actually allowed (but not RGBX).
	  */
         if (gen < tinfo->render_target)
            render = BRW_SURFACEFORMAT_B8G8R8A8_UNORM;
	 break;
      case BRW_SURFACEFORMAT_R8G8B8X8_UNORM:
         render = BRW_SURFACEFORMAT_R8G8B8A8_UNORM;
         break;
      case BRW_SURFACEFORMAT_R8G8B8X8_UNORM_SRGB:
         render = BRW_SURFACEFORMAT_R8G8B8A8_UNORM_SRGB;
         break;
      }

      rinfo = &surface_formats[render];

      /* Note that GL_EXT_texture_integer says that blending doesn't occur for
       * integer, so we don't need hardware support for blending on it.  Other
       * than that, GL in general requires alpha blending for render targets,
       * even though we don't support it for some formats.
       */
      if (gen >= rinfo->render_target &&
	  (gen >= rinfo->alpha_blend || is_integer)) {
	 brw->render_target_format[format] = render;
	 brw->format_supported_as_render_target[format] = true;
      }
   }

   /* We will check this table for FBO completeness, but the surface format
    * table above only covered color rendering.
    */
   brw->format_supported_as_render_target[MESA_FORMAT_Z24_UNORM_S8_UINT] = true;
   brw->format_supported_as_render_target[MESA_FORMAT_Z24_UNORM_X8_UINT] = true;
   brw->format_supported_as_render_target[MESA_FORMAT_S_UINT8] = true;
   brw->format_supported_as_render_target[MESA_FORMAT_Z_FLOAT32] = true;
   brw->format_supported_as_render_target[MESA_FORMAT_Z32_FLOAT_S8X24_UINT] = true;
   if (brw->gen >= 8)
      brw->format_supported_as_render_target[MESA_FORMAT_Z_UNORM16] = true;

   /* We remap depth formats to a supported texturing format in
    * translate_tex_format().
    */
   ctx->TextureFormatSupported[MESA_FORMAT_Z24_UNORM_S8_UINT] = true;
   ctx->TextureFormatSupported[MESA_FORMAT_Z24_UNORM_X8_UINT] = true;
   ctx->TextureFormatSupported[MESA_FORMAT_Z_FLOAT32] = true;
   ctx->TextureFormatSupported[MESA_FORMAT_Z32_FLOAT_S8X24_UINT] = true;

   /* Benchmarking shows that Z16 is slower than Z24, so there's no reason to
    * use it unless you're under memory (not memory bandwidth) pressure.
    *
    * Apparently, the GPU's depth scoreboarding works on a 32-bit granularity,
    * which corresponds to one pixel in the depth buffer for Z24 or Z32 formats.
    * However, it corresponds to two pixels with Z16, which means both need to
    * hit the early depth case in order for it to happen.
    *
    * Other speculation is that we may be hitting increased fragment shader
    * execution from GL_LEQUAL/GL_EQUAL depth tests at reduced precision.
    *
    * With the PMA stall workaround in place, Z16 is faster than Z24, as it
    * should be.
    */
   if (brw->gen >= 8)
      ctx->TextureFormatSupported[MESA_FORMAT_Z_UNORM16] = true;

   /* On hardware that lacks support for ETC1, we map ETC1 to RGBX
    * during glCompressedTexImage2D(). See intel_mipmap_tree::wraps_etc1.
    */
   ctx->TextureFormatSupported[MESA_FORMAT_ETC1_RGB8] = true;

   /* On hardware that lacks support for ETC2, we map ETC2 to a suitable
    * MESA_FORMAT during glCompressedTexImage2D().
    * See intel_mipmap_tree::wraps_etc2.
    */
   ctx->TextureFormatSupported[MESA_FORMAT_ETC2_RGB8] = true;
   ctx->TextureFormatSupported[MESA_FORMAT_ETC2_SRGB8] = true;
   ctx->TextureFormatSupported[MESA_FORMAT_ETC2_RGBA8_EAC] = true;
   ctx->TextureFormatSupported[MESA_FORMAT_ETC2_SRGB8_ALPHA8_EAC] = true;
   ctx->TextureFormatSupported[MESA_FORMAT_ETC2_R11_EAC] = true;
   ctx->TextureFormatSupported[MESA_FORMAT_ETC2_RG11_EAC] = true;
   ctx->TextureFormatSupported[MESA_FORMAT_ETC2_SIGNED_R11_EAC] = true;
   ctx->TextureFormatSupported[MESA_FORMAT_ETC2_SIGNED_RG11_EAC] = true;
   ctx->TextureFormatSupported[MESA_FORMAT_ETC2_RGB8_PUNCHTHROUGH_ALPHA1] = true;
   ctx->TextureFormatSupported[MESA_FORMAT_ETC2_SRGB8_PUNCHTHROUGH_ALPHA1] = true;
}

bool
brw_render_target_supported(struct brw_context *brw,
			    struct gl_renderbuffer *rb)
{
   mesa_format format = rb->Format;

   /* Many integer formats are promoted to RGBA (like XRGB8888 is), which means
    * we would consider them renderable even though we don't have surface
    * support for their alpha behavior and don't have the blending unit
    * available to fake it like we do for XRGB8888.  Force them to being
    * unsupported.
    */
   if (_mesa_is_format_integer_color(format) &&
       rb->_BaseFormat != GL_RGBA &&
       rb->_BaseFormat != GL_RG &&
       rb->_BaseFormat != GL_RED)
      return false;

   /* Under some conditions, MSAA is not supported for formats whose width is
    * more than 64 bits.
    */
   if (rb->NumSamples > 0 && _mesa_get_format_bytes(format) > 8) {
      /* Gen6: MSAA on >64 bit formats is unsupported. */
      if (brw->gen <= 6)
         return false;

      /* Gen7: 8x MSAA on >64 bit formats is unsupported. */
      if (rb->NumSamples >= 8)
         return false;
   }

   return brw->format_supported_as_render_target[format];
}

/*
 * True if the underlying hardware format can support lossless color
 * compression.
 */
bool
brw_losslessly_compressible_format(struct brw_context *brw,
                                   uint32_t brw_format)
{
   const struct brw_surface_format_info * const sinfo =
      &surface_formats[brw_format];
   const int gen = brw->gen * 10;

   assert(brw->gen >= 9);

   if (gen >= sinfo->lossless_compression)
      return true;

   return false;
}

GLuint
translate_tex_format(struct brw_context *brw,
                     mesa_format mesa_format,
		     GLenum srgb_decode)
{
   struct gl_context *ctx = &brw->ctx;
   if (srgb_decode == GL_SKIP_DECODE_EXT)
      mesa_format = _mesa_get_srgb_format_linear(mesa_format);

   switch( mesa_format ) {

   case MESA_FORMAT_Z_UNORM16:
      return BRW_SURFACEFORMAT_R16_UNORM;

   case MESA_FORMAT_Z24_UNORM_S8_UINT:
   case MESA_FORMAT_Z24_UNORM_X8_UINT:
      return BRW_SURFACEFORMAT_R24_UNORM_X8_TYPELESS;

   case MESA_FORMAT_Z_FLOAT32:
      return BRW_SURFACEFORMAT_R32_FLOAT;

   case MESA_FORMAT_Z32_FLOAT_S8X24_UINT:
      return BRW_SURFACEFORMAT_R32_FLOAT_X8X24_TYPELESS;

   case MESA_FORMAT_RGBA_FLOAT32:
      /* The value of this BRW_SURFACEFORMAT is 0, which tricks the
       * assertion below.
       */
      return BRW_SURFACEFORMAT_R32G32B32A32_FLOAT;

   case MESA_FORMAT_SRGB_DXT1:
      if (brw->gen == 4 && !brw->is_g4x) {
         /* Work around missing SRGB DXT1 support on original gen4 by just
          * skipping SRGB decode.  It's not worth not supporting sRGB in
          * general to prevent this.
          */
         WARN_ONCE(true, "Demoting sRGB DXT1 texture to non-sRGB\n");
         mesa_format = MESA_FORMAT_RGB_DXT1;
      }
      return brw_format_for_mesa_format(mesa_format);

   case MESA_FORMAT_RGBA_ASTC_4x4:
   case MESA_FORMAT_RGBA_ASTC_5x4:
   case MESA_FORMAT_RGBA_ASTC_5x5:
   case MESA_FORMAT_RGBA_ASTC_6x5:
   case MESA_FORMAT_RGBA_ASTC_6x6:
   case MESA_FORMAT_RGBA_ASTC_8x5:
   case MESA_FORMAT_RGBA_ASTC_8x6:
   case MESA_FORMAT_RGBA_ASTC_8x8:
   case MESA_FORMAT_RGBA_ASTC_10x5:
   case MESA_FORMAT_RGBA_ASTC_10x6:
   case MESA_FORMAT_RGBA_ASTC_10x8:
   case MESA_FORMAT_RGBA_ASTC_10x10:
   case MESA_FORMAT_RGBA_ASTC_12x10:
   case MESA_FORMAT_RGBA_ASTC_12x12: {
      GLuint brw_fmt = brw_format_for_mesa_format(mesa_format);

      /**
       * On Gen9+, it is possible to process these formats using the LDR
       * Profile or the Full Profile mode of the hardware. Because, it isn't
       * possible to determine if an HDR or LDR texture is being rendered, we
       * can't determine which mode to enable in the hardware. Therefore, to
       * handle all cases, always default to Full profile unless we are
       * processing sRGBs, which are incompatible with this mode.
       */
      if (brw->gen >= 9)
         brw_fmt |= GEN9_SURFACE_ASTC_HDR_FORMAT_BIT;

      return brw_fmt;
   }

   default:
      assert(brw_format_for_mesa_format(mesa_format) != 0);
      return brw_format_for_mesa_format(mesa_format);
   }
}

/**
 * Convert a MESA_FORMAT to the corresponding BRW_DEPTHFORMAT enum.
 */
uint32_t
brw_depth_format(struct brw_context *brw, mesa_format format)
{
   switch (format) {
   case MESA_FORMAT_Z_UNORM16:
      return BRW_DEPTHFORMAT_D16_UNORM;
   case MESA_FORMAT_Z_FLOAT32:
      return BRW_DEPTHFORMAT_D32_FLOAT;
   case MESA_FORMAT_Z24_UNORM_X8_UINT:
      if (brw->gen >= 6) {
         return BRW_DEPTHFORMAT_D24_UNORM_X8_UINT;
      } else {
         /* Use D24_UNORM_S8, not D24_UNORM_X8.
          *
          * D24_UNORM_X8 was not introduced until Gen5. (See the Ironlake PRM,
          * Volume 2, Part 1, Section 8.4.6 "Depth/Stencil Buffer State", Bits
          * 3DSTATE_DEPTH_BUFFER.Surface_Format).
          *
          * However, on Gen5, D24_UNORM_X8 may be used only if separate
          * stencil is enabled, and we never enable it. From the Ironlake PRM,
          * same section as above, 3DSTATE_DEPTH_BUFFER's
          * "Separate Stencil Buffer Enable" bit:
          *
          * "If this field is disabled, the Surface Format of the depth
          *  buffer cannot be D24_UNORM_X8_UINT."
          */
         return BRW_DEPTHFORMAT_D24_UNORM_S8_UINT;
      }
   case MESA_FORMAT_Z24_UNORM_S8_UINT:
      return BRW_DEPTHFORMAT_D24_UNORM_S8_UINT;
   case MESA_FORMAT_Z32_FLOAT_S8X24_UINT:
      return BRW_DEPTHFORMAT_D32_FLOAT_S8X24_UINT;
   default:
      unreachable("Unexpected depth format.");
   }
}

mesa_format
brw_lower_mesa_image_format(const struct brw_device_info *devinfo,
                            mesa_format format)
{
   switch (format) {
   /* These are never lowered.  Up to BDW we'll have to fall back to untyped
    * surface access for 128bpp formats.
    */
   case MESA_FORMAT_RGBA_UINT32:
   case MESA_FORMAT_RGBA_SINT32:
   case MESA_FORMAT_RGBA_FLOAT32:
   case MESA_FORMAT_R_UINT32:
   case MESA_FORMAT_R_SINT32:
   case MESA_FORMAT_R_FLOAT32:
      return format;

   /* From HSW to BDW the only 64bpp format supported for typed access is
    * RGBA_UINT16.  IVB falls back to untyped.
    */
   case MESA_FORMAT_RGBA_UINT16:
   case MESA_FORMAT_RGBA_SINT16:
   case MESA_FORMAT_RGBA_FLOAT16:
   case MESA_FORMAT_RG_UINT32:
   case MESA_FORMAT_RG_SINT32:
   case MESA_FORMAT_RG_FLOAT32:
      return (devinfo->gen >= 9 ? format :
              devinfo->gen >= 8 || devinfo->is_haswell ?
              MESA_FORMAT_RGBA_UINT16 : MESA_FORMAT_RG_UINT32);

   /* Up to BDW no SINT or FLOAT formats of less than 32 bits per component
    * are supported.  IVB doesn't support formats with more than one component
    * for typed access.  For 8 and 16 bpp formats IVB relies on the
    * undocumented behavior that typed reads from R_UINT8 and R_UINT16
    * surfaces actually do a 32-bit misaligned read.  The alternative would be
    * to use two surface state entries with different formats for each image,
    * one for reading (using R_UINT32) and another one for writing (using
    * R_UINT8 or R_UINT16), but that would complicate the shaders we generate
    * even more.
    */
   case MESA_FORMAT_RGBA_UINT8:
   case MESA_FORMAT_RGBA_SINT8:
      return (devinfo->gen >= 9 ? format :
              devinfo->gen >= 8 || devinfo->is_haswell ?
              MESA_FORMAT_RGBA_UINT8 : MESA_FORMAT_R_UINT32);

   case MESA_FORMAT_RG_UINT16:
   case MESA_FORMAT_RG_SINT16:
   case MESA_FORMAT_RG_FLOAT16:
      return (devinfo->gen >= 9 ? format :
              devinfo->gen >= 8 || devinfo->is_haswell ?
              MESA_FORMAT_RG_UINT16 : MESA_FORMAT_R_UINT32);

   case MESA_FORMAT_RG_UINT8:
   case MESA_FORMAT_RG_SINT8:
      return (devinfo->gen >= 9 ? format :
              devinfo->gen >= 8 || devinfo->is_haswell ?
              MESA_FORMAT_RG_UINT8 : MESA_FORMAT_R_UINT16);

   case MESA_FORMAT_R_UINT16:
   case MESA_FORMAT_R_FLOAT16:
   case MESA_FORMAT_R_SINT16:
      return (devinfo->gen >= 9 ? format : MESA_FORMAT_R_UINT16);

   case MESA_FORMAT_R_UINT8:
   case MESA_FORMAT_R_SINT8:
      return (devinfo->gen >= 9 ? format : MESA_FORMAT_R_UINT8);

   /* Neither the 2/10/10/10 nor the 11/11/10 packed formats are supported
    * by the hardware.
    */
   case MESA_FORMAT_R10G10B10A2_UINT:
   case MESA_FORMAT_R10G10B10A2_UNORM:
   case MESA_FORMAT_R11G11B10_FLOAT:
      return MESA_FORMAT_R_UINT32;

   /* No normalized fixed-point formats are supported by the hardware. */
   case MESA_FORMAT_RGBA_UNORM16:
   case MESA_FORMAT_RGBA_SNORM16:
      return (devinfo->gen >= 8 || devinfo->is_haswell ?
              MESA_FORMAT_RGBA_UINT16 : MESA_FORMAT_RG_UINT32);

   case MESA_FORMAT_R8G8B8A8_UNORM:
   case MESA_FORMAT_R8G8B8A8_SNORM:
      return (devinfo->gen >= 8 || devinfo->is_haswell ?
              MESA_FORMAT_RGBA_UINT8 : MESA_FORMAT_R_UINT32);

   case MESA_FORMAT_R16G16_UNORM:
   case MESA_FORMAT_R16G16_SNORM:
      return (devinfo->gen >= 8 || devinfo->is_haswell ?
              MESA_FORMAT_RG_UINT16 : MESA_FORMAT_R_UINT32);

   case MESA_FORMAT_R8G8_UNORM:
   case MESA_FORMAT_R8G8_SNORM:
      return (devinfo->gen >= 8 || devinfo->is_haswell ?
              MESA_FORMAT_RG_UINT8 : MESA_FORMAT_R_UINT16);

   case MESA_FORMAT_R_UNORM16:
   case MESA_FORMAT_R_SNORM16:
      return MESA_FORMAT_R_UINT16;

   case MESA_FORMAT_R_UNORM8:
   case MESA_FORMAT_R_SNORM8:
      return MESA_FORMAT_R_UINT8;

   default:
      unreachable("Unknown image format");
   }
}<|MERGE_RESOLUTION|>--- conflicted
+++ resolved
@@ -25,26 +25,8 @@
 #include "brw_context.h"
 #include "brw_state.h"
 #include "brw_defines.h"
-<<<<<<< HEAD
 #include "brw_wm.h"
 #include "brw_surface_formats.h"
-=======
-
-struct surface_format_info {
-   bool exists;
-   int sampling;
-   int filtering;
-   int shadow_compare;
-   int chroma_key;
-   int render_target;
-   int alpha_blend;
-   int input_vb;
-   int streamed_output_vb;
-   int color_processing;
-   int lossless_compression;
-   const char *name;
-};
->>>>>>> 78b81be6
 
 /* This macro allows us to write the table almost as it appears in the PRM,
  * while restructuring it to turn it into the C code we want.
