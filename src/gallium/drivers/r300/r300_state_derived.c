/*
 * Copyright 2008 Corbin Simpson <MostAwesomeDude@gmail.com>
 * Copyright 2009 Marek Olšák <maraeo@gmail.com>
 *
 * Permission is hereby granted, free of charge, to any person obtaining a
 * copy of this software and associated documentation files (the "Software"),
 * to deal in the Software without restriction, including without limitation
 * on the rights to use, copy, modify, merge, publish, distribute, sub
 * license, and/or sell copies of the Software, and to permit persons to whom
 * the Software is furnished to do so, subject to the following conditions:
 *
 * The above copyright notice and this permission notice (including the next
 * paragraph) shall be included in all copies or substantial portions of the
 * Software.
 *
 * THE SOFTWARE IS PROVIDED "AS IS", WITHOUT WARRANTY OF ANY KIND, EXPRESS OR
 * IMPLIED, INCLUDING BUT NOT LIMITED TO THE WARRANTIES OF MERCHANTABILITY,
 * FITNESS FOR A PARTICULAR PURPOSE AND NON-INFRINGEMENT. IN NO EVENT SHALL
 * THE AUTHOR(S) AND/OR THEIR SUPPLIERS BE LIABLE FOR ANY CLAIM,
 * DAMAGES OR OTHER LIABILITY, WHETHER IN AN ACTION OF CONTRACT, TORT OR
 * OTHERWISE, ARISING FROM, OUT OF OR IN CONNECTION WITH THE SOFTWARE OR THE
 * USE OR OTHER DEALINGS IN THE SOFTWARE. */

#include "draw/draw_context.h"

#include "util/u_math.h"
#include "util/u_memory.h"

#include "r300_context.h"
#include "r300_fs.h"
#include "r300_screen.h"
#include "r300_shader_semantics.h"
#include "r300_state_derived.h"
#include "r300_state_inlines.h"
#include "r300_vs.h"

/* r300_state_derived: Various bits of state which are dependent upon
 * currently bound CSO data. */

static void r300_draw_emit_attrib(struct r300_context* r300,
                                  enum attrib_emit emit,
                                  enum interp_mode interp,
                                  int index)
{
    struct r300_vertex_shader* vs = r300->vs_state.state;
    struct tgsi_shader_info* info = &vs->info;
    int output;

    output = draw_find_shader_output(r300->draw,
                                     info->output_semantic_name[index],
                                     info->output_semantic_index[index]);
    draw_emit_vertex_attr(&r300->vertex_info, emit, interp, output);
}

static void r300_draw_emit_all_attribs(struct r300_context* r300)
{
    struct r300_vertex_shader* vs = r300->vs_state.state;
    struct r300_shader_semantics* vs_outputs = &vs->outputs;
    int i, gen_count;

    /* Position. */
    if (vs_outputs->pos != ATTR_UNUSED) {
        r300_draw_emit_attrib(r300, EMIT_4F, INTERP_PERSPECTIVE,
                              vs_outputs->pos);
    } else {
        assert(0);
    }

    /* Point size. */
    if (vs_outputs->psize != ATTR_UNUSED) {
        r300_draw_emit_attrib(r300, EMIT_1F_PSIZE, INTERP_POS,
                              vs_outputs->psize);
    }

    /* Colors. */
    for (i = 0; i < ATTR_COLOR_COUNT; i++) {
        if (vs_outputs->color[i] != ATTR_UNUSED) {
            r300_draw_emit_attrib(r300, EMIT_4F, INTERP_LINEAR,
                                  vs_outputs->color[i]);
        }
    }

    /* XXX Back-face colors. */

    /* Texture coordinates. */
    gen_count = 0;
    for (i = 0; i < ATTR_GENERIC_COUNT; i++) {
        if (vs_outputs->generic[i] != ATTR_UNUSED) {
            r300_draw_emit_attrib(r300, EMIT_4F, INTERP_PERSPECTIVE,
                                  vs_outputs->generic[i]);
            gen_count++;
        }
    }

    /* Fog coordinates. */
    if (vs_outputs->fog != ATTR_UNUSED) {
        r300_draw_emit_attrib(r300, EMIT_4F, INTERP_PERSPECTIVE,
                              vs_outputs->fog);
        gen_count++;
    }

    /* XXX magic */
    assert(gen_count <= 8);
}

/* Update the PSC tables. */
/* XXX move this function into r300_state.c after TCL-bypass gets removed
 * XXX because this one is dependent only on vertex elements. */
static void r300_vertex_psc(struct r300_context* r300)
{
    struct r300_vertex_shader* vs = r300->vs_state.state;
    struct r300_vertex_stream_state *vformat =
        (struct r300_vertex_stream_state*)r300->vertex_stream_state.state;
    uint16_t type, swizzle;
    enum pipe_format format;
    unsigned i;
    int identity[16] = {0, 1, 2, 3, 4, 5, 6, 7, 8, 9, 10, 11, 12, 13, 14, 15};
    int* stream_tab;

    memset(vformat, 0, sizeof(struct r300_vertex_stream_state));

    stream_tab = identity;

    /* Vertex shaders have no semantics on their inputs,
     * so PSC should just route stuff based on the vertex elements,
     * and not on attrib information. */
    DBG(r300, DBG_DRAW, "r300: vs expects %d attribs, routing %d elements"
            " in psc\n",
<<<<<<< HEAD
            vs->info.num_inputs,
            r300->vertex_element_count);
=======
            r300->vs->info.num_inputs,
            r300->velems->count);
>>>>>>> ae7b7bf1

    for (i = 0; i < r300->velems->count; i++) {
        format = r300->velems->velem[i].src_format;

        type = r300_translate_vertex_data_type(format) |
            (stream_tab[i] << R300_DST_VEC_LOC_SHIFT);
        swizzle = r300_translate_vertex_data_swizzle(format);

        if (i & 1) {
            vformat->vap_prog_stream_cntl[i >> 1] |= type << 16;
            vformat->vap_prog_stream_cntl_ext[i >> 1] |= swizzle << 16;
        } else {
            vformat->vap_prog_stream_cntl[i >> 1] |= type;
            vformat->vap_prog_stream_cntl_ext[i >> 1] |= swizzle;
        }
    }

    assert(i <= 15);

    /* Set the last vector in the PSC. */
    if (i) {
        i -= 1;
    }
    vformat->vap_prog_stream_cntl[i >> 1] |=
        (R300_LAST_VEC << (i & 1 ? 16 : 0));

    vformat->count = (i >> 1) + 1;
    r300->vertex_stream_state.size = (1 + vformat->count) * 2;
}

/* Update the PSC tables for SW TCL, using Draw. */
static void r300_swtcl_vertex_psc(struct r300_context* r300)
{
    struct r300_vertex_shader* vs = r300->vs_state.state;
    struct r300_vertex_stream_state *vformat =
        (struct r300_vertex_stream_state*)r300->vertex_stream_state.state;
    struct vertex_info* vinfo = &r300->vertex_info;
    uint16_t type, swizzle;
    enum pipe_format format;
    unsigned i, attrib_count;
    int* vs_output_tab = vs->stream_loc_notcl;

    memset(vformat, 0, sizeof(struct r300_vertex_stream_state));

    /* For each Draw attribute, route it to the fragment shader according
     * to the vs_output_tab. */
    attrib_count = vinfo->num_attribs;
    DBG(r300, DBG_DRAW, "r300: attrib count: %d\n", attrib_count);
    for (i = 0; i < attrib_count; i++) {
        DBG(r300, DBG_DRAW, "r300: attrib: offset %d, interp %d, size %d,"
               " vs_output_tab %d\n", vinfo->attrib[i].src_index,
               vinfo->attrib[i].interp_mode, vinfo->attrib[i].emit,
               vs_output_tab[i]);
    }

    for (i = 0; i < attrib_count; i++) {
        /* Make sure we have a proper destination for our attribute. */
        assert(vs_output_tab[i] != -1);

        format = draw_translate_vinfo_format(vinfo->attrib[i].emit);

        /* Obtain the type of data in this attribute. */
        type = r300_translate_vertex_data_type(format) |
            vs_output_tab[i] << R300_DST_VEC_LOC_SHIFT;

        /* Obtain the swizzle for this attribute. Note that the default
         * swizzle in the hardware is not XYZW! */
        swizzle = r300_translate_vertex_data_swizzle(format);

        /* Add the attribute to the PSC table. */
        if (i & 1) {
            vformat->vap_prog_stream_cntl[i >> 1] |= type << 16;
            vformat->vap_prog_stream_cntl_ext[i >> 1] |= swizzle << 16;
        } else {
            vformat->vap_prog_stream_cntl[i >> 1] |= type;
            vformat->vap_prog_stream_cntl_ext[i >> 1] |= swizzle;
        }
    }

    /* Set the last vector in the PSC. */
    if (i) {
        i -= 1;
    }
    vformat->vap_prog_stream_cntl[i >> 1] |=
        (R300_LAST_VEC << (i & 1 ? 16 : 0));

    vformat->count = (i >> 1) + 1;
    r300->vertex_stream_state.size = (1 + vformat->count) * 2;
}

static void r300_rs_col(struct r300_rs_block* rs, int id, int ptr,
                        boolean swizzle_0001)
{
    rs->ip[id] |= R300_RS_COL_PTR(ptr);
    if (swizzle_0001) {
        rs->ip[id] |= R300_RS_COL_FMT(R300_RS_COL_FMT_0001);
    } else {
        rs->ip[id] |= R300_RS_COL_FMT(R300_RS_COL_FMT_RGBA);
    }
    rs->inst[id] |= R300_RS_INST_COL_ID(id);
}

static void r300_rs_col_write(struct r300_rs_block* rs, int id, int fp_offset)
{
    rs->inst[id] |= R300_RS_INST_COL_CN_WRITE |
                    R300_RS_INST_COL_ADDR(fp_offset);
}

static void r300_rs_tex(struct r300_rs_block* rs, int id, int ptr,
                        boolean swizzle_X001)
{
    if (swizzle_X001) {
        rs->ip[id] |= R300_RS_TEX_PTR(ptr*4) |
                      R300_RS_SEL_S(R300_RS_SEL_C0) |
                      R300_RS_SEL_T(R300_RS_SEL_K0) |
                      R300_RS_SEL_R(R300_RS_SEL_K0) |
                      R300_RS_SEL_Q(R300_RS_SEL_K1);
    } else {
        rs->ip[id] |= R300_RS_TEX_PTR(ptr*4) |
                      R300_RS_SEL_S(R300_RS_SEL_C0) |
                      R300_RS_SEL_T(R300_RS_SEL_C1) |
                      R300_RS_SEL_R(R300_RS_SEL_C2) |
                      R300_RS_SEL_Q(R300_RS_SEL_C3);
    }
    rs->inst[id] |= R300_RS_INST_TEX_ID(id);
}

static void r300_rs_tex_write(struct r300_rs_block* rs, int id, int fp_offset)
{
    rs->inst[id] |= R300_RS_INST_TEX_CN_WRITE |
                    R300_RS_INST_TEX_ADDR(fp_offset);
}

static void r500_rs_col(struct r300_rs_block* rs, int id, int ptr,
                        boolean swizzle_0001)
{
    rs->ip[id] |= R500_RS_COL_PTR(ptr);
    if (swizzle_0001) {
        rs->ip[id] |= R500_RS_COL_FMT(R300_RS_COL_FMT_0001);
    } else {
        rs->ip[id] |= R500_RS_COL_FMT(R300_RS_COL_FMT_RGBA);
    }
    rs->inst[id] |= R500_RS_INST_COL_ID(id);
}

static void r500_rs_col_write(struct r300_rs_block* rs, int id, int fp_offset)
{
    rs->inst[id] |= R500_RS_INST_COL_CN_WRITE |
                    R500_RS_INST_COL_ADDR(fp_offset);
}

static void r500_rs_tex(struct r300_rs_block* rs, int id, int ptr,
                        boolean swizzle_X001)
{
    int rs_tex_comp = ptr*4;

    if (swizzle_X001) {
        rs->ip[id] |= R500_RS_SEL_S(rs_tex_comp) |
                      R500_RS_SEL_T(R500_RS_IP_PTR_K0) |
                      R500_RS_SEL_R(R500_RS_IP_PTR_K0) |
                      R500_RS_SEL_Q(R500_RS_IP_PTR_K1);
    } else {
        rs->ip[id] |= R500_RS_SEL_S(rs_tex_comp) |
                      R500_RS_SEL_T(rs_tex_comp + 1) |
                      R500_RS_SEL_R(rs_tex_comp + 2) |
                      R500_RS_SEL_Q(rs_tex_comp + 3);
    }
    rs->inst[id] |= R500_RS_INST_TEX_ID(id);
}

static void r500_rs_tex_write(struct r300_rs_block* rs, int id, int fp_offset)
{
    rs->inst[id] |= R500_RS_INST_TEX_CN_WRITE |
                    R500_RS_INST_TEX_ADDR(fp_offset);
}

/* Set up the RS block.
 *
 * This is the part of the chipset that actually does the rasterization
 * of vertices into fragments. This is also the part of the chipset that
 * locks up if any part of it is even slightly wrong. */
static void r300_update_rs_block(struct r300_context* r300,
                                 struct r300_shader_semantics* vs_outputs,
                                 struct r300_shader_semantics* fs_inputs)
{
    struct r300_rs_block rs = { { 0 } };
    int i, col_count = 0, tex_count = 0, fp_offset = 0, count;
    void (*rX00_rs_col)(struct r300_rs_block*, int, int, boolean);
    void (*rX00_rs_col_write)(struct r300_rs_block*, int, int);
    void (*rX00_rs_tex)(struct r300_rs_block*, int, int, boolean);
    void (*rX00_rs_tex_write)(struct r300_rs_block*, int, int);
    boolean any_bcolor_used = vs_outputs->bcolor[0] != ATTR_UNUSED ||
                              vs_outputs->bcolor[1] != ATTR_UNUSED;

    if (r300_screen(r300->context.screen)->caps->is_r500) {
        rX00_rs_col       = r500_rs_col;
        rX00_rs_col_write = r500_rs_col_write;
        rX00_rs_tex       = r500_rs_tex;
        rX00_rs_tex_write = r500_rs_tex_write;
    } else {
        rX00_rs_col       = r300_rs_col;
        rX00_rs_col_write = r300_rs_col_write;
        rX00_rs_tex       = r300_rs_tex;
        rX00_rs_tex_write = r300_rs_tex_write;
    }

    /* Rasterize colors. */
    for (i = 0; i < ATTR_COLOR_COUNT; i++) {
        if (vs_outputs->color[i] != ATTR_UNUSED || any_bcolor_used ||
            vs_outputs->color[1] != ATTR_UNUSED) {
            /* Always rasterize if it's written by the VS,
             * otherwise it locks up. */
            rX00_rs_col(&rs, col_count, i, FALSE);

            /* Write it to the FS input register if it's used by the FS. */
            if (fs_inputs->color[i] != ATTR_UNUSED) {
                rX00_rs_col_write(&rs, col_count, fp_offset);
                fp_offset++;
            }
            col_count++;
        } else {
            /* Skip the FS input register, leave it uninitialized. */
            /* If we try to set it to (0,0,0,1), it will lock up. */
            if (fs_inputs->color[i] != ATTR_UNUSED) {
                fp_offset++;
            }
        }
    }

    /* Rasterize texture coordinates. */
    for (i = 0; i < ATTR_GENERIC_COUNT; i++) {
        if (vs_outputs->generic[i] != ATTR_UNUSED) {
            /* Always rasterize if it's written by the VS,
             * otherwise it locks up. */
            rX00_rs_tex(&rs, tex_count, tex_count, FALSE);

            /* Write it to the FS input register if it's used by the FS. */
            if (fs_inputs->generic[i] != ATTR_UNUSED) {
                rX00_rs_tex_write(&rs, tex_count, fp_offset);
                fp_offset++;
            }
            tex_count++;
        } else {
            /* Skip the FS input register, leave it uninitialized. */
            /* If we try to set it to (0,0,0,1), it will lock up. */
            if (fs_inputs->generic[i] != ATTR_UNUSED) {
                fp_offset++;
            }
        }
    }

    /* Rasterize fog coordinates. */
    if (vs_outputs->fog != ATTR_UNUSED) {
        /* Always rasterize if it's written by the VS,
         * otherwise it locks up. */
        rX00_rs_tex(&rs, tex_count, tex_count, TRUE);

        /* Write it to the FS input register if it's used by the FS. */
        if (fs_inputs->fog != ATTR_UNUSED) {
            rX00_rs_tex_write(&rs, tex_count, fp_offset);
            fp_offset++;
        }
        tex_count++;
    } else {
        /* Skip the FS input register, leave it uninitialized. */
        /* If we try to set it to (0,0,0,1), it will lock up. */
        if (fs_inputs->fog != ATTR_UNUSED) {
            fp_offset++;
        }
    }

    /* Rasterize WPOS. */
    /* If the FS doesn't need it, it's not written by the VS. */
    if (fs_inputs->wpos != ATTR_UNUSED) {
        rX00_rs_tex(&rs, tex_count, tex_count, FALSE);
        rX00_rs_tex_write(&rs, tex_count, fp_offset);

        fp_offset++;
        tex_count++;
    }

    /* Rasterize at least one color, or bad things happen. */
    if (col_count == 0 && tex_count == 0) {
        rX00_rs_col(&rs, 0, 0, TRUE);
        col_count++;
    }

    rs.count = (tex_count*4) | (col_count << R300_IC_COUNT_SHIFT) |
        R300_HIRES_EN;

    count = MAX3(col_count, tex_count, 1);
    rs.inst_count = count - 1;

    /* Now, after all that, see if we actually need to update the state. */
    if (memcmp(r300->rs_block_state.state, &rs, sizeof(struct r300_rs_block))) {
        memcpy(r300->rs_block_state.state, &rs, sizeof(struct r300_rs_block));
        r300->rs_block_state.size = 5 + count*2;
    }
}

/* Update the shader-dependant states. */
static void r300_update_derived_shader_state(struct r300_context* r300)
{
    struct r300_vertex_shader* vs = r300->vs_state.state;
    struct r300_screen* r300screen = r300_screen(r300->context.screen);

    r300_update_rs_block(r300, &vs->outputs, &r300->fs->inputs);

    if (r300screen->caps->has_tcl) {
        r300_vertex_psc(r300);
    } else {
        memset(&r300->vertex_info, 0, sizeof(struct vertex_info));
        r300_draw_emit_all_attribs(r300);
        draw_compute_vertex_size(&r300->vertex_info);
        r300_swtcl_vertex_psc(r300);
    }
}

static boolean r300_dsa_writes_depth_stencil(struct r300_dsa_state* dsa)
{
    /* We are interested only in the cases when a new depth or stencil value
     * can be written and changed. */

    /* We might optionally check for [Z func: never] and inspect the stencil
     * state in a similar fashion, but it's not terribly important. */
    return (dsa->z_buffer_control & R300_Z_WRITE_ENABLE) ||
           (dsa->stencil_ref_mask & R300_STENCILWRITEMASK_MASK) ||
           ((dsa->z_buffer_control & R500_STENCIL_REFMASK_FRONT_BACK) &&
            (dsa->stencil_ref_bf & R300_STENCILWRITEMASK_MASK));
}

static boolean r300_dsa_alpha_test_enabled(struct r300_dsa_state* dsa)
{
    /* We are interested only in the cases when alpha testing can kill
     * a fragment. */
    uint32_t af = dsa->alpha_function;

    return (af & R300_FG_ALPHA_FUNC_ENABLE) &&
           (af & R300_FG_ALPHA_FUNC_ALWAYS) != R300_FG_ALPHA_FUNC_ALWAYS;
}

static void r300_update_ztop(struct r300_context* r300)
{
    struct r300_ztop_state* ztop_state =
        (struct r300_ztop_state*)r300->ztop_state.state;

    /* This is important enough that I felt it warranted a comment.
     *
     * According to the docs, these are the conditions where ZTOP must be
     * disabled:
     * 1) Alpha testing enabled
     * 2) Texture kill instructions in fragment shader
     * 3) Chroma key culling enabled
     * 4) W-buffering enabled
     *
     * The docs claim that for the first three cases, if no ZS writes happen,
     * then ZTOP can be used.
     *
     * (3) will never apply since we do not support chroma-keyed operations.
     * (4) will need to be re-examined (and this comment updated) if/when
     * Hyper-Z becomes supported.
     *
     * Additionally, the following conditions require disabled ZTOP:
     * 5) Depth writes in fragment shader
     * 6) Outstanding occlusion queries
     *
     * This register causes stalls all the way from SC to CB when changed,
     * but it is buffered on-chip so it does not hurt to write it if it has
     * not changed.
     *
     * ~C.
     */

    /* ZS writes */
    if (r300_dsa_writes_depth_stencil(r300->dsa_state.state) &&
           (r300_dsa_alpha_test_enabled(r300->dsa_state.state) ||/* (1) */
            r300->fs->info.uses_kill)) {                         /* (2) */
        ztop_state->z_buffer_top = R300_ZTOP_DISABLE;
    } else if (r300_fragment_shader_writes_depth(r300->fs)) {    /* (5) */
        ztop_state->z_buffer_top = R300_ZTOP_DISABLE;
    } else if (r300->query_current) {                            /* (6) */
        ztop_state->z_buffer_top = R300_ZTOP_DISABLE;
    } else {
        ztop_state->z_buffer_top = R300_ZTOP_ENABLE;
    }

    r300->ztop_state.dirty = TRUE;
}

static void r300_merge_textures_and_samplers(struct r300_context* r300)
{
    struct r300_textures_state *state =
        (struct r300_textures_state*)r300->textures_state.state;
    struct r300_texture_sampler_state *texstate;
    struct r300_sampler_state *sampler;
    struct r300_texture *tex;
    unsigned min_level, max_level, i, size;
    unsigned count = MIN2(state->texture_count, state->sampler_count);

    state->tx_enable = 0;
    size = 2;

    for (i = 0; i < count; i++) {
        if (state->textures[i] && state->sampler_states[i]) {
            state->tx_enable |= 1 << i;

            tex = state->textures[i];
            sampler = state->sampler_states[i];

            texstate = &state->regs[i];
            memcpy(texstate->format, &tex->state, sizeof(uint32_t)*3);
            texstate->filter[0] = sampler->filter0;
            texstate->filter[1] = sampler->filter1;
            texstate->border_color = sampler->border_color;
            texstate->tile_config = R300_TXO_MACRO_TILE(tex->macrotile) |
                                    R300_TXO_MICRO_TILE(tex->microtile);

            /* to emulate 1D textures through 2D ones correctly */
            if (tex->tex.target == PIPE_TEXTURE_1D) {
                texstate->filter[0] &= ~R300_TX_WRAP_T_MASK;
                texstate->filter[0] |= R300_TX_WRAP_T(R300_TX_CLAMP_TO_EDGE);
            }

            if (tex->is_npot) {
                /* NPOT textures don't support mip filter, unfortunately.
                 * This prevents incorrect rendering. */
                texstate->filter[0] &= ~R300_TX_MIN_FILTER_MIP_MASK;
            } else {
                /* determine min/max levels */
                /* the MAX_MIP level is the largest (finest) one */
                max_level = MIN2(sampler->max_lod, tex->tex.last_level);
                min_level = MIN2(sampler->min_lod, max_level);
                texstate->format[0] |= R300_TX_NUM_LEVELS(max_level);
                texstate->filter[0] |= R300_TX_MAX_MIP_LEVEL(min_level);
            }

            texstate->filter[0] |= i << 28;

            size += 16;
            state->count = i+1;
        }
    }

    r300->textures_state.size = size;
}

void r300_update_derived_state(struct r300_context* r300)
{
    if (r300->rs_block_state.dirty ||
        r300->vertex_stream_state.dirty) { /* XXX put updating PSC out of this file */
        r300_update_derived_shader_state(r300);
    }

    if (r300->textures_state.dirty) {
        r300_merge_textures_and_samplers(r300);
    }

    r300_update_ztop(r300);
}<|MERGE_RESOLUTION|>--- conflicted
+++ resolved
@@ -126,13 +126,9 @@
      * and not on attrib information. */
     DBG(r300, DBG_DRAW, "r300: vs expects %d attribs, routing %d elements"
             " in psc\n",
-<<<<<<< HEAD
             vs->info.num_inputs,
+            r300->velems->count);
             r300->vertex_element_count);
-=======
-            r300->vs->info.num_inputs,
-            r300->velems->count);
->>>>>>> ae7b7bf1
 
     for (i = 0; i < r300->velems->count; i++) {
         format = r300->velems->velem[i].src_format;
