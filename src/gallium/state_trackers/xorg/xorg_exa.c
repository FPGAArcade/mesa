--- conflicted
+++ resolved
@@ -899,8 +899,6 @@
 	memset(&template, 0, sizeof(template));
 	template.target = PIPE_TEXTURE_2D;
 	exa_get_pipe_format(depth, &template.format, &bitsPerPixel, &priv->picture_format);
-<<<<<<< HEAD
-	pf_get_block(template.format, &template.block);
         if (ROUND_UP_TEXTURES && priv->flags == 0) {
            template.width0 = util_next_power_of_two(width);
            template.height0 = util_next_power_of_two(height);
@@ -910,10 +908,6 @@
            template.height0 = height;
         }
 
-=======
-	template.width0 = width;
-	template.height0 = height;
->>>>>>> 94b5c28a
 	template.depth0 = 1;
 	template.last_level = 0;
 	template.tex_usage = PIPE_TEXTURE_USAGE_RENDER_TARGET | priv->flags;
