#include "xorg_exa_tgsi.h"

/*### stupidity defined in X11/extensions/XI.h */
#undef Absolute

#include "pipe/p_format.h"
#include "pipe/p_context.h"
#include "pipe/p_state.h"
#include "pipe/p_inlines.h"
#include "pipe/p_shader_tokens.h"

#include "util/u_memory.h"
#include "util/u_simple_shaders.h"

#include "tgsi/tgsi_ureg.h"

#include "cso_cache/cso_context.h"
#include "cso_cache/cso_hash.h"

/* Vertex shader:
 * IN[0]    = vertex pos
 * IN[1]    = src tex coord | solid fill color
 * IN[2]    = mask tex coord
 * IN[3]    = dst tex coord
 * CONST[0] = (2/dst_width, 2/dst_height, 1, 1)
 * CONST[1] = (-1, -1, 0, 0)
 *
 * OUT[0]   = vertex pos
 * OUT[1]   = src tex coord | solid fill color
 * OUT[2]   = mask tex coord
 * OUT[3]   = dst tex coord
 */

/* Fragment shader:
 * SAMP[0]  = src
 * SAMP[1]  = mask
 * SAMP[2]  = dst
 * IN[0]    = pos src | solid fill color
 * IN[1]    = pos mask
 * IN[2]    = pos dst
 * CONST[0] = (0, 0, 0, 1)
 *
 * OUT[0] = color
 */

static void
print_fs_traits(int fs_traits)
{
   const char *strings[] = {
<<<<<<< HEAD
      "FS_COMPOSITE",       /* = 1 << 0 */
      "FS_MASK",            /* = 1 << 1 */
      "FS_SOLID_FILL",      /* = 1 << 2 */
      "FS_LINGRAD_FILL",    /* = 1 << 3 */
      "FS_RADGRAD_FILL",    /* = 1 << 4 */
      "FS_CA_FULL",         /* = 1 << 5 - src.rgba * mask.rgba */
      "FS_CA_SRCALPHA",     /* = 1 << 6 - src.aaaa * mask.rgba */
      "FS_YUV",             /* = 1 << 7 */
      "FS_SRC_REPEAT_NONE", /* = 1 << 8 */
      "FS_MASK_REPEAT_NONE",/* = 1 << 9 */
      "FS_SRC_SWIZZLE_RGB", /* = 1 << 10 */
      "FS_MASK_SWIZZLE_RGB",/* = 1 << 11 */
      "FS_SRC_SET_ALPHA",   /* = 1 << 12 */
      "FS_MASK_SET_ALPHA",  /* = 1 << 13 */
      "FS_SRC_LUMINANCE",   /* = 1 << 14 */
      "FS_MASK_LUMINANCE",  /* = 1 << 15 */
=======
      "FS_COMPOSITE",       /* = 1 << 0, */
      "FS_MASK",            /* = 1 << 1, */
      "FS_SOLID_FILL",      /* = 1 << 2, */
      "FS_LINGRAD_FILL",    /* = 1 << 3, */
      "FS_RADGRAD_FILL",    /* = 1 << 4, */
      "FS_CA_FULL",         /* = 1 << 5, */ /* src.rgba * mask.rgba */
      "FS_CA_SRCALPHA",     /* = 1 << 6, */ /* src.aaaa * mask.rgba */
      "FS_YUV",             /* = 1 << 7, */
      "FS_SRC_REPEAT_NONE", /* = 1 << 8, */
      "FS_MASK_REPEAT_NONE",/* = 1 << 9, */
      "FS_SRC_SWIZZLE_RGB", /* = 1 << 10, */
      "FS_MASK_SWIZZLE_RGB",/* = 1 << 11, */
      "FS_SRC_SET_ALPHA",   /* = 1 << 12, */
      "FS_MASK_SET_ALPHA",  /* = 1 << 13, */
      "FS_SRC_LUMINANCE",   /* = 1 << 14, */
      "FS_MASK_LUMINANCE",  /* = 1 << 15, */
>>>>>>> 195e7657
   };
   int i, k;
   debug_printf("%s: ", __func__);

   for (i = 0, k = 1; k < (1 << 16); i++, k <<= 1) {
      if (fs_traits & k)
         debug_printf("%s, ", strings[i]);
   }

   debug_printf("\n");
}

struct xorg_shaders {
   struct xorg_renderer *r;

   struct cso_hash *vs_hash;
   struct cso_hash *fs_hash;
};

static INLINE void
src_in_mask(struct ureg_program *ureg,
            struct ureg_dst dst,
            struct ureg_src src,
            struct ureg_src mask,
            unsigned component_alpha,
            unsigned mask_luminance)
{
   if (component_alpha == FS_CA_FULL) {
      ureg_MUL(ureg, dst, src, mask);
   } else if (component_alpha == FS_CA_SRCALPHA) {
      ureg_MUL(ureg, dst,
               ureg_scalar(src, TGSI_SWIZZLE_W), mask);
   }
   else {
      if (mask_luminance)
         ureg_MUL(ureg, dst, src,
                  ureg_scalar(mask, TGSI_SWIZZLE_X));
      else
         ureg_MUL(ureg, dst, src,
                  ureg_scalar(mask, TGSI_SWIZZLE_W));
   }
}

static struct ureg_src
vs_normalize_coords(struct ureg_program *ureg, struct ureg_src coords,
                    struct ureg_src const0, struct ureg_src const1)
{
   struct ureg_dst tmp = ureg_DECL_temporary(ureg);
   struct ureg_src ret;
   ureg_MAD(ureg, tmp, coords, const0, const1);
   ret = ureg_src(tmp);
   ureg_release_temporary(ureg, tmp);
   return ret;
}

static void
linear_gradient(struct ureg_program *ureg,
                struct ureg_dst out,
                struct ureg_src pos,
                struct ureg_src sampler,
                struct ureg_src coords,
                struct ureg_src const0124,
                struct ureg_src matrow0,
                struct ureg_src matrow1,
                struct ureg_src matrow2)
{
   struct ureg_dst temp0 = ureg_DECL_temporary(ureg);
   struct ureg_dst temp1 = ureg_DECL_temporary(ureg);
   struct ureg_dst temp2 = ureg_DECL_temporary(ureg);
   struct ureg_dst temp3 = ureg_DECL_temporary(ureg);
   struct ureg_dst temp4 = ureg_DECL_temporary(ureg);
   struct ureg_dst temp5 = ureg_DECL_temporary(ureg);

   ureg_MOV(ureg,
            ureg_writemask(temp0, TGSI_WRITEMASK_XY), pos);
   ureg_MOV(ureg,
            ureg_writemask(temp0, TGSI_WRITEMASK_Z),
            ureg_scalar(const0124, TGSI_SWIZZLE_Y));

   ureg_DP3(ureg, temp1, matrow0, ureg_src(temp0));
   ureg_DP3(ureg, temp2, matrow1, ureg_src(temp0));
   ureg_DP3(ureg, temp3, matrow2, ureg_src(temp0));
   ureg_RCP(ureg, temp3, ureg_src(temp3));
   ureg_MUL(ureg, temp1, ureg_src(temp1), ureg_src(temp3));
   ureg_MUL(ureg, temp2, ureg_src(temp2), ureg_src(temp3));

   ureg_MOV(ureg, ureg_writemask(temp4, TGSI_WRITEMASK_X),
            ureg_src(temp1));
   ureg_MOV(ureg, ureg_writemask(temp4, TGSI_WRITEMASK_Y),
            ureg_src(temp2));

   ureg_MUL(ureg, temp0,
            ureg_scalar(coords, TGSI_SWIZZLE_Y),
            ureg_scalar(ureg_src(temp4), TGSI_SWIZZLE_Y));
   ureg_MAD(ureg, temp1,
            ureg_scalar(coords, TGSI_SWIZZLE_X),
            ureg_scalar(ureg_src(temp4), TGSI_SWIZZLE_X),
            ureg_src(temp0));

   ureg_MUL(ureg, temp2,
            ureg_src(temp1),
            ureg_scalar(coords, TGSI_SWIZZLE_Z));

   ureg_TEX(ureg, out,
            TGSI_TEXTURE_1D, ureg_src(temp2), sampler);

   ureg_release_temporary(ureg, temp0);
   ureg_release_temporary(ureg, temp1);
   ureg_release_temporary(ureg, temp2);
   ureg_release_temporary(ureg, temp3);
   ureg_release_temporary(ureg, temp4);
   ureg_release_temporary(ureg, temp5);
}


static void
radial_gradient(struct ureg_program *ureg,
                struct ureg_dst out,
                struct ureg_src pos,
                struct ureg_src sampler,
                struct ureg_src coords,
                struct ureg_src const0124,
                struct ureg_src matrow0,
                struct ureg_src matrow1,
                struct ureg_src matrow2)
{
   struct ureg_dst temp0 = ureg_DECL_temporary(ureg);
   struct ureg_dst temp1 = ureg_DECL_temporary(ureg);
   struct ureg_dst temp2 = ureg_DECL_temporary(ureg);
   struct ureg_dst temp3 = ureg_DECL_temporary(ureg);
   struct ureg_dst temp4 = ureg_DECL_temporary(ureg);
   struct ureg_dst temp5 = ureg_DECL_temporary(ureg);

   ureg_MOV(ureg,
            ureg_writemask(temp0, TGSI_WRITEMASK_XY),
            pos);
   ureg_MOV(ureg,
            ureg_writemask(temp0, TGSI_WRITEMASK_Z),
            ureg_scalar(const0124, TGSI_SWIZZLE_Y));

   ureg_DP3(ureg, temp1, matrow0, ureg_src(temp0));
   ureg_DP3(ureg, temp2, matrow1, ureg_src(temp0));
   ureg_DP3(ureg, temp3, matrow2, ureg_src(temp0));
   ureg_RCP(ureg, temp3, ureg_src(temp3));
   ureg_MUL(ureg, temp1, ureg_src(temp1), ureg_src(temp3));
   ureg_MUL(ureg, temp2, ureg_src(temp2), ureg_src(temp3));

   ureg_MOV(ureg, ureg_writemask(temp5, TGSI_WRITEMASK_X),
            ureg_src(temp1));
   ureg_MOV(ureg, ureg_writemask(temp5, TGSI_WRITEMASK_Y),
            ureg_src(temp2));

   ureg_MUL(ureg, temp0, ureg_scalar(coords, TGSI_SWIZZLE_Y),
            ureg_scalar(ureg_src(temp5), TGSI_SWIZZLE_Y));
   ureg_MAD(ureg, temp1,
            ureg_scalar(coords, TGSI_SWIZZLE_X),
            ureg_scalar(ureg_src(temp5), TGSI_SWIZZLE_X),
            ureg_src(temp0));
   ureg_ADD(ureg, temp1,
            ureg_src(temp1), ureg_src(temp1));
   ureg_MUL(ureg, temp3,
            ureg_scalar(ureg_src(temp5), TGSI_SWIZZLE_Y),
            ureg_scalar(ureg_src(temp5), TGSI_SWIZZLE_Y));
   ureg_MAD(ureg, temp4,
            ureg_scalar(ureg_src(temp5), TGSI_SWIZZLE_X),
            ureg_scalar(ureg_src(temp5), TGSI_SWIZZLE_X),
            ureg_src(temp3));
   ureg_MOV(ureg, temp4, ureg_negate(ureg_src(temp4)));
   ureg_MUL(ureg, temp2,
            ureg_scalar(coords, TGSI_SWIZZLE_Z),
            ureg_src(temp4));
   ureg_MUL(ureg, temp0,
            ureg_scalar(const0124, TGSI_SWIZZLE_W),
            ureg_src(temp2));
   ureg_MUL(ureg, temp3,
            ureg_src(temp1), ureg_src(temp1));
   ureg_SUB(ureg, temp2,
            ureg_src(temp3), ureg_src(temp0));
   ureg_RSQ(ureg, temp2, ureg_abs(ureg_src(temp2)));
   ureg_RCP(ureg, temp2, ureg_src(temp2));
   ureg_SUB(ureg, temp1,
            ureg_src(temp2), ureg_src(temp1));
   ureg_ADD(ureg, temp0,
            ureg_scalar(coords, TGSI_SWIZZLE_Z),
            ureg_scalar(coords, TGSI_SWIZZLE_Z));
   ureg_RCP(ureg, temp0, ureg_src(temp0));
   ureg_MUL(ureg, temp2,
            ureg_src(temp1), ureg_src(temp0));
   ureg_TEX(ureg, out, TGSI_TEXTURE_1D,
            ureg_src(temp2), sampler);

   ureg_release_temporary(ureg, temp0);
   ureg_release_temporary(ureg, temp1);
   ureg_release_temporary(ureg, temp2);
   ureg_release_temporary(ureg, temp3);
   ureg_release_temporary(ureg, temp4);
   ureg_release_temporary(ureg, temp5);
}

static void *
create_vs(struct pipe_context *pipe,
          unsigned vs_traits)
{
   struct ureg_program *ureg;
   struct ureg_src src;
   struct ureg_dst dst;
   struct ureg_src const0, const1;
   boolean is_fill = (vs_traits & VS_FILL) != 0;
   boolean is_composite = (vs_traits & VS_COMPOSITE) != 0;
   boolean has_mask = (vs_traits & VS_MASK) != 0;
   boolean is_yuv = (vs_traits & VS_YUV) != 0;
   unsigned input_slot = 0;

   ureg = ureg_create(TGSI_PROCESSOR_VERTEX);
   if (ureg == NULL)
      return 0;

   const0 = ureg_DECL_constant(ureg, 0);
   const1 = ureg_DECL_constant(ureg, 1);

   /* it has to be either a fill or a composite op */
   debug_assert((is_fill ^ is_composite) ^ is_yuv);

   src = ureg_DECL_vs_input(ureg, input_slot++);
   dst = ureg_DECL_output(ureg, TGSI_SEMANTIC_POSITION, 0);
   src = vs_normalize_coords(ureg, src,
                             const0, const1);
   ureg_MOV(ureg, dst, src);

   if (is_yuv) {
      src = ureg_DECL_vs_input(ureg, input_slot++);
      dst = ureg_DECL_output(ureg, TGSI_SEMANTIC_GENERIC, 0);
      ureg_MOV(ureg, dst, src);
   }

   if (is_composite) {
      src = ureg_DECL_vs_input(ureg, input_slot++);
      dst = ureg_DECL_output(ureg, TGSI_SEMANTIC_GENERIC, 0);
      ureg_MOV(ureg, dst, src);
   }

   if (is_fill) {
      src = ureg_DECL_vs_input(ureg, input_slot++);
      dst = ureg_DECL_output(ureg, TGSI_SEMANTIC_COLOR, 0);
      ureg_MOV(ureg, dst, src);
   }

   if (has_mask) {
      src = ureg_DECL_vs_input(ureg, input_slot++);
      dst = ureg_DECL_output(ureg, TGSI_SEMANTIC_GENERIC, 1);
      ureg_MOV(ureg, dst, src);
   }

   ureg_END(ureg);

   return ureg_create_shader_and_destroy(ureg, pipe);
}

static void *
create_yuv_shader(struct pipe_context *pipe, struct ureg_program *ureg)
{
   struct ureg_src y_sampler, u_sampler, v_sampler;
   struct ureg_src pos;
   struct ureg_src matrow0, matrow1, matrow2;
   struct ureg_dst y, u, v, rgb;
   struct ureg_dst out = ureg_DECL_output(ureg,
                                          TGSI_SEMANTIC_COLOR,
                                          0);

   pos = ureg_DECL_fs_input(ureg,
                            TGSI_SEMANTIC_GENERIC,
                            0,
                            TGSI_INTERPOLATE_PERSPECTIVE);

   rgb = ureg_DECL_temporary(ureg);
   y = ureg_DECL_temporary(ureg);
   u = ureg_DECL_temporary(ureg);
   v = ureg_DECL_temporary(ureg);

   y_sampler = ureg_DECL_sampler(ureg, 0);
   u_sampler = ureg_DECL_sampler(ureg, 1);
   v_sampler = ureg_DECL_sampler(ureg, 2);

   matrow0 = ureg_DECL_constant(ureg, 0);
   matrow1 = ureg_DECL_constant(ureg, 1);
   matrow2 = ureg_DECL_constant(ureg, 2);

   ureg_TEX(ureg, y,
            TGSI_TEXTURE_2D, pos, y_sampler);
   ureg_TEX(ureg, u,
            TGSI_TEXTURE_2D, pos, u_sampler);
   ureg_TEX(ureg, v,
            TGSI_TEXTURE_2D, pos, v_sampler);

   ureg_SUB(ureg, u, ureg_src(u),
            ureg_scalar(matrow0, TGSI_SWIZZLE_W));
   ureg_SUB(ureg, v, ureg_src(v),
            ureg_scalar(matrow0, TGSI_SWIZZLE_W));

   ureg_MUL(ureg, rgb,
            ureg_scalar(ureg_src(y), TGSI_SWIZZLE_X),
            matrow0);
   ureg_MAD(ureg, rgb,
            ureg_scalar(ureg_src(u), TGSI_SWIZZLE_X),
            matrow1,
            ureg_src(rgb));
   ureg_MAD(ureg, rgb,
            ureg_scalar(ureg_src(v), TGSI_SWIZZLE_X),
            matrow2,
            ureg_src(rgb));

   /* rgb.a = 1; */
   ureg_MOV(ureg, ureg_writemask(rgb, TGSI_WRITEMASK_W),
            ureg_scalar(matrow0, TGSI_SWIZZLE_X));

   ureg_MOV(ureg, out, ureg_src(rgb));

   ureg_release_temporary(ureg, rgb);
   ureg_release_temporary(ureg, y);
   ureg_release_temporary(ureg, u);
   ureg_release_temporary(ureg, v);

   ureg_END(ureg);

   return ureg_create_shader_and_destroy(ureg, pipe);
}


static INLINE void
xrender_tex(struct ureg_program *ureg,
            struct ureg_dst dst,
            struct ureg_src coords,
            struct ureg_src sampler,
            struct ureg_src imm0,
            boolean repeat_none,
            boolean swizzle,
            boolean set_alpha)
{
   if (repeat_none) {
      struct ureg_dst tmp0 = ureg_DECL_temporary(ureg);
      struct ureg_dst tmp1 = ureg_DECL_temporary(ureg);
      ureg_SGT(ureg, tmp1, ureg_swizzle(coords,
                                        TGSI_SWIZZLE_X,
                                        TGSI_SWIZZLE_Y,
                                        TGSI_SWIZZLE_X,
                                        TGSI_SWIZZLE_Y),
               ureg_scalar(imm0, TGSI_SWIZZLE_X));
      ureg_SLT(ureg, tmp0, ureg_swizzle(coords,
                                        TGSI_SWIZZLE_X,
                                        TGSI_SWIZZLE_Y,
                                        TGSI_SWIZZLE_X,
                                        TGSI_SWIZZLE_Y),
               ureg_scalar(imm0, TGSI_SWIZZLE_W));
      ureg_MIN(ureg, tmp0, ureg_src(tmp0), ureg_src(tmp1));
      ureg_MIN(ureg, tmp0, ureg_scalar(ureg_src(tmp0), TGSI_SWIZZLE_X),
               ureg_scalar(ureg_src(tmp0), TGSI_SWIZZLE_Y));
      ureg_TEX(ureg, tmp1, TGSI_TEXTURE_2D, coords, sampler);
      if (swizzle)
         ureg_MOV(ureg, tmp1, ureg_swizzle(ureg_src(tmp1),
                                           TGSI_SWIZZLE_Z,
                                           TGSI_SWIZZLE_Y,
                                           TGSI_SWIZZLE_X,
                                           TGSI_SWIZZLE_W));
      if (set_alpha)
         ureg_MOV(ureg,
                  ureg_writemask(tmp1, TGSI_WRITEMASK_W),
                  ureg_scalar(imm0, TGSI_SWIZZLE_W));
      ureg_MUL(ureg, dst, ureg_src(tmp1), ureg_src(tmp0));
      ureg_release_temporary(ureg, tmp0);
      ureg_release_temporary(ureg, tmp1);
   } else {
      if (swizzle) {
         struct ureg_dst tmp = ureg_DECL_temporary(ureg);
         ureg_TEX(ureg, tmp, TGSI_TEXTURE_2D, coords, sampler);
         ureg_MOV(ureg, dst, ureg_swizzle(ureg_src(tmp),
                                          TGSI_SWIZZLE_Z,
                                          TGSI_SWIZZLE_Y,
                                          TGSI_SWIZZLE_X,
                                          TGSI_SWIZZLE_W));
         ureg_release_temporary(ureg, tmp);
      } else {
         ureg_TEX(ureg, dst, TGSI_TEXTURE_2D, coords, sampler);
      }
      if (set_alpha)
         ureg_MOV(ureg,
                  ureg_writemask(dst, TGSI_WRITEMASK_W),
                  ureg_scalar(imm0, TGSI_SWIZZLE_W));
   }
}

static void *
create_fs(struct pipe_context *pipe,
          unsigned fs_traits)
{
   struct ureg_program *ureg;
   struct ureg_src /*dst_sampler,*/ src_sampler, mask_sampler;
   struct ureg_src /*dst_pos,*/ src_input, mask_pos;
   struct ureg_dst src, mask;
   struct ureg_dst out;
   struct ureg_src imm0 = { 0 };
   unsigned has_mask = (fs_traits & FS_MASK) != 0;
   unsigned is_fill = (fs_traits & FS_FILL) != 0;
   unsigned is_composite = (fs_traits & FS_COMPOSITE) != 0;
   unsigned is_solid   = (fs_traits & FS_SOLID_FILL) != 0;
   unsigned is_lingrad = (fs_traits & FS_LINGRAD_FILL) != 0;
   unsigned is_radgrad = (fs_traits & FS_RADGRAD_FILL) != 0;
   unsigned comp_alpha_mask = fs_traits & FS_COMPONENT_ALPHA;
   unsigned is_yuv = (fs_traits & FS_YUV) != 0;
   unsigned src_repeat_none = (fs_traits & FS_SRC_REPEAT_NONE) != 0;
   unsigned mask_repeat_none = (fs_traits & FS_MASK_REPEAT_NONE) != 0;
   unsigned src_swizzle = (fs_traits & FS_SRC_SWIZZLE_RGB) != 0;
   unsigned mask_swizzle = (fs_traits & FS_MASK_SWIZZLE_RGB) != 0;
   unsigned src_set_alpha = (fs_traits & FS_SRC_SET_ALPHA) != 0;
   unsigned mask_set_alpha = (fs_traits & FS_MASK_SET_ALPHA) != 0;
   unsigned src_luminance = (fs_traits & FS_SRC_LUMINANCE) != 0;
   unsigned mask_luminance = (fs_traits & FS_MASK_LUMINANCE) != 0;

#if 0
   print_fs_traits(fs_traits);
#else
   (void)print_fs_traits;
#endif

   ureg = ureg_create(TGSI_PROCESSOR_FRAGMENT);
   if (ureg == NULL)
      return 0;

   /* it has to be either a fill, a composite op or a yuv conversion */
   debug_assert((is_fill ^ is_composite) ^ is_yuv);
   (void) is_yuv;

   out = ureg_DECL_output(ureg,
                          TGSI_SEMANTIC_COLOR,
                          0);

   if (src_repeat_none || mask_repeat_none ||
       src_set_alpha || mask_set_alpha ||
       src_luminance) {
      imm0 = ureg_imm4f(ureg, 0, 0, 0, 1);
   }
   if (is_composite) {
      src_sampler = ureg_DECL_sampler(ureg, 0);
      src_input = ureg_DECL_fs_input(ureg,
                                     TGSI_SEMANTIC_GENERIC,
                                     0,
                                     TGSI_INTERPOLATE_PERSPECTIVE);
   } else if (is_fill) {
      if (is_solid)
         src_input = ureg_DECL_fs_input(ureg,
                                        TGSI_SEMANTIC_COLOR,
                                        0,
                                        TGSI_INTERPOLATE_PERSPECTIVE);
      else
         src_input = ureg_DECL_fs_input(ureg,
                                        TGSI_SEMANTIC_POSITION,
                                        0,
                                        TGSI_INTERPOLATE_PERSPECTIVE);
   } else {
      debug_assert(is_yuv);
      return create_yuv_shader(pipe, ureg);
   }

   if (has_mask) {
      mask_sampler = ureg_DECL_sampler(ureg, 1);
      mask_pos = ureg_DECL_fs_input(ureg,
                                    TGSI_SEMANTIC_GENERIC,
                                    1,
                                    TGSI_INTERPOLATE_PERSPECTIVE);
   }

#if 0  /* unused right now */
   dst_sampler = ureg_DECL_sampler(ureg, 2);
   dst_pos = ureg_DECL_fs_input(ureg,
                                TGSI_SEMANTIC_POSITION,
                                2,
                                TGSI_INTERPOLATE_PERSPECTIVE);
#endif


   if (is_composite) {
      if (has_mask || src_luminance)
         src = ureg_DECL_temporary(ureg);
      else
         src = out;
      xrender_tex(ureg, src, src_input, src_sampler, imm0,
                  src_repeat_none, src_swizzle, src_set_alpha);
   } else if (is_fill) {
      if (is_solid) {
         if (has_mask || src_luminance)
            src = ureg_dst(src_input);
         else
            ureg_MOV(ureg, out, src_input);
      } else if (is_lingrad || is_radgrad) {
         struct ureg_src coords, const0124,
            matrow0, matrow1, matrow2;

         if (has_mask || src_luminance)
            src = ureg_DECL_temporary(ureg);
         else
            src = out;

         coords = ureg_DECL_constant(ureg, 0);
         const0124 = ureg_DECL_constant(ureg, 1);
         matrow0 = ureg_DECL_constant(ureg, 2);
         matrow1 = ureg_DECL_constant(ureg, 3);
         matrow2 = ureg_DECL_constant(ureg, 4);

         if (is_lingrad) {
            linear_gradient(ureg, src,
                            src_input, src_sampler,
                            coords, const0124,
                            matrow0, matrow1, matrow2);
         } else if (is_radgrad) {
            radial_gradient(ureg, src,
                            src_input, src_sampler,
                            coords, const0124,
                            matrow0, matrow1, matrow2);
         }
      } else
         debug_assert(!"Unknown fill type!");
   }
   if (src_luminance) {
      ureg_MOV(ureg, src,
               ureg_scalar(ureg_src(src), TGSI_SWIZZLE_X));
      ureg_MOV(ureg, ureg_writemask(src, TGSI_WRITEMASK_XYZ),
               ureg_scalar(imm0, TGSI_SWIZZLE_X));
      if (!has_mask)
         ureg_MOV(ureg, out, ureg_src(src));
   }

   if (has_mask) {
      mask = ureg_DECL_temporary(ureg);
      xrender_tex(ureg, mask, mask_pos, mask_sampler, imm0,
                  mask_repeat_none, mask_swizzle, mask_set_alpha);
      /* src IN mask */
      src_in_mask(ureg, out, ureg_src(src), ureg_src(mask),
                  comp_alpha_mask, mask_luminance);
      ureg_release_temporary(ureg, mask);
   }

   ureg_END(ureg);

   return ureg_create_shader_and_destroy(ureg, pipe);
}

struct xorg_shaders * xorg_shaders_create(struct xorg_renderer *r)
{
   struct xorg_shaders *sc = CALLOC_STRUCT(xorg_shaders);

   sc->r = r;
   sc->vs_hash = cso_hash_create();
   sc->fs_hash = cso_hash_create();

   return sc;
}

static void
cache_destroy(struct cso_context *cso,
              struct cso_hash *hash,
              unsigned processor)
{
   struct cso_hash_iter iter = cso_hash_first_node(hash);
   while (!cso_hash_iter_is_null(iter)) {
      void *shader = (void *)cso_hash_iter_data(iter);
      if (processor == PIPE_SHADER_FRAGMENT) {
         cso_delete_fragment_shader(cso, shader);
      } else if (processor == PIPE_SHADER_VERTEX) {
         cso_delete_vertex_shader(cso, shader);
      }
      iter = cso_hash_erase(hash, iter);
   }
   cso_hash_delete(hash);
}

void xorg_shaders_destroy(struct xorg_shaders *sc)
{
   cache_destroy(sc->r->cso, sc->vs_hash,
                 PIPE_SHADER_VERTEX);
   cache_destroy(sc->r->cso, sc->fs_hash,
                 PIPE_SHADER_FRAGMENT);

   free(sc);
}

static INLINE void *
shader_from_cache(struct pipe_context *pipe,
                  unsigned type,
                  struct cso_hash *hash,
                  unsigned key)
{
   void *shader = 0;

   struct cso_hash_iter iter = cso_hash_find(hash, key);

   if (cso_hash_iter_is_null(iter)) {
      if (type == PIPE_SHADER_VERTEX)
         shader = create_vs(pipe, key);
      else
         shader = create_fs(pipe, key);
      cso_hash_insert(hash, key, shader);
   } else
      shader = (void *)cso_hash_iter_data(iter);

   return shader;
}

struct xorg_shader xorg_shaders_get(struct xorg_shaders *sc,
                                    unsigned vs_traits,
                                    unsigned fs_traits)
{
   struct xorg_shader shader = { NULL, NULL };
   void *vs, *fs;

   vs = shader_from_cache(sc->r->pipe, PIPE_SHADER_VERTEX,
                          sc->vs_hash, vs_traits);
   fs = shader_from_cache(sc->r->pipe, PIPE_SHADER_FRAGMENT,
                          sc->fs_hash, fs_traits);

   debug_assert(vs && fs);
   if (!vs || !fs)
      return shader;

   shader.vs = vs;
   shader.fs = fs;

   return shader;
}<|MERGE_RESOLUTION|>--- conflicted
+++ resolved
@@ -47,24 +47,6 @@
 print_fs_traits(int fs_traits)
 {
    const char *strings[] = {
-<<<<<<< HEAD
-      "FS_COMPOSITE",       /* = 1 << 0 */
-      "FS_MASK",            /* = 1 << 1 */
-      "FS_SOLID_FILL",      /* = 1 << 2 */
-      "FS_LINGRAD_FILL",    /* = 1 << 3 */
-      "FS_RADGRAD_FILL",    /* = 1 << 4 */
-      "FS_CA_FULL",         /* = 1 << 5 - src.rgba * mask.rgba */
-      "FS_CA_SRCALPHA",     /* = 1 << 6 - src.aaaa * mask.rgba */
-      "FS_YUV",             /* = 1 << 7 */
-      "FS_SRC_REPEAT_NONE", /* = 1 << 8 */
-      "FS_MASK_REPEAT_NONE",/* = 1 << 9 */
-      "FS_SRC_SWIZZLE_RGB", /* = 1 << 10 */
-      "FS_MASK_SWIZZLE_RGB",/* = 1 << 11 */
-      "FS_SRC_SET_ALPHA",   /* = 1 << 12 */
-      "FS_MASK_SET_ALPHA",  /* = 1 << 13 */
-      "FS_SRC_LUMINANCE",   /* = 1 << 14 */
-      "FS_MASK_LUMINANCE",  /* = 1 << 15 */
-=======
       "FS_COMPOSITE",       /* = 1 << 0, */
       "FS_MASK",            /* = 1 << 1, */
       "FS_SOLID_FILL",      /* = 1 << 2, */
@@ -81,7 +63,6 @@
       "FS_MASK_SET_ALPHA",  /* = 1 << 13, */
       "FS_SRC_LUMINANCE",   /* = 1 << 14, */
       "FS_MASK_LUMINANCE",  /* = 1 << 15, */
->>>>>>> 195e7657
    };
    int i, k;
    debug_printf("%s: ", __func__);
