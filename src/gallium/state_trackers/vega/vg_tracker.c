/**************************************************************************
 *
 * Copyright 2009 VMware, Inc.  All Rights Reserved.
 *
 * Permission is hereby granted, free of charge, to any person obtaining a
 * copy of this software and associated documentation files (the
 * "Software"), to deal in the Software without restriction, including
 * without limitation the rights to use, copy, modify, merge, publish,
 * distribute, sub license, and/or sell copies of the Software, and to
 * permit persons to whom the Software is furnished to do so, subject to
 * the following conditions:
 *
 * The above copyright notice and this permission notice (including the
 * next paragraph) shall be included in all copies or substantial portions
 * of the Software.
 *
 * THE SOFTWARE IS PROVIDED "AS IS", WITHOUT WARRANTY OF ANY KIND, EXPRESS
 * OR IMPLIED, INCLUDING BUT NOT LIMITED TO THE WARRANTIES OF
 * MERCHANTABILITY, FITNESS FOR A PARTICULAR PURPOSE AND NON-INFRINGEMENT.
 * IN NO EVENT SHALL VMWARE AND/OR ITS SUPPLIERS BE LIABLE FOR
 * ANY CLAIM, DAMAGES OR OTHER LIABILITY, WHETHER IN AN ACTION OF CONTRACT,
 * TORT OR OTHERWISE, ARISING FROM, OUT OF OR IN CONNECTION WITH THE
 * SOFTWARE OR THE USE OR OTHER DEALINGS IN THE SOFTWARE.
 *
 **************************************************************************/

#include "vg_context.h"
#include "vg_tracker.h"
#include "mask.h"

#include "pipe/p_context.h"
#include "pipe/p_inlines.h"
#include "pipe/p_screen.h"
#include "util/u_format.h"
#include "util/u_memory.h"
#include "util/u_math.h"
#include "util/u_rect.h"

static struct pipe_texture *
create_texture(struct pipe_context *pipe, enum pipe_format format,
               VGint width, VGint height)
{
   struct pipe_texture templ;

   memset(&templ, 0, sizeof(templ));

   if (format != PIPE_FORMAT_NONE) {
      templ.format = format;
   }
   else {
      templ.format = PIPE_FORMAT_A8R8G8B8_UNORM;
   }

   templ.target = PIPE_TEXTURE_2D;
<<<<<<< HEAD
   util_format_get_block(templ.format, &templ.block);
=======
>>>>>>> 294bd53d
   templ.width0 = width;
   templ.height0 = height;
   templ.depth0 = 1;
   templ.last_level = 0;

   if (util_format_get_component_bits(format, UTIL_FORMAT_COLORSPACE_ZS, 1)) {
      templ.tex_usage = PIPE_TEXTURE_USAGE_DEPTH_STENCIL;
   } else {
      templ.tex_usage = (PIPE_TEXTURE_USAGE_DISPLAY_TARGET |
                         PIPE_TEXTURE_USAGE_RENDER_TARGET |
                         PIPE_TEXTURE_USAGE_SAMPLER);
   }

   return pipe->screen->texture_create(pipe->screen, &templ);
}

/**
 * Allocate a renderbuffer for a an on-screen window (not a user-created
 * renderbuffer).  The window system code determines the format.
 */
static struct st_renderbuffer *
st_new_renderbuffer_fb(enum pipe_format format)
{
   struct st_renderbuffer *strb;

   strb = CALLOC_STRUCT(st_renderbuffer);
   if (!strb) {
      /*_vega_error(NULL, VG_OUT_OF_MEMORY, "creating renderbuffer");*/
      return NULL;
   }

   strb->format = format;

   return strb;
}


/**
 * This is called to allocate the original drawing surface, and
 * during window resize.
 */
static VGboolean
st_renderbuffer_alloc_storage(struct vg_context * ctx,
                              struct st_renderbuffer *strb,
                              VGuint width, VGuint height)
{
   struct pipe_context *pipe = ctx->pipe;
   unsigned surface_usage;

   /* Free the old surface and texture
    */
   pipe_surface_reference(&strb->surface, NULL);
   pipe_texture_reference(&strb->texture, NULL);


   /* Probably need dedicated flags for surface usage too:
    */
   surface_usage = (PIPE_BUFFER_USAGE_GPU_READ  |
                    PIPE_BUFFER_USAGE_GPU_WRITE);

   strb->texture = create_texture(pipe, strb->format,
                                  width, height);

   if (!strb->texture)
      return FALSE;

   strb->surface = pipe->screen->get_tex_surface(pipe->screen,
                                                 strb->texture,
                                                 0, 0, 0,
                                                 surface_usage);
   strb->width = width;
   strb->height = height;

   assert(strb->surface->width == width);
   assert(strb->surface->height == height);

   return strb->surface != NULL;
}

struct vg_context * st_create_context(struct pipe_context *pipe,
                                      const void *visual,
                                      struct vg_context *share)
{
   struct vg_context *ctx = vg_create_context(pipe, visual, share);
   /*debug_printf("--------- CREATE CONTEXT %p\n", ctx);*/
   return ctx;
}

void st_destroy_context(struct vg_context *st)
{
   /*debug_printf("--------- DESTROY CONTEXT %p\n", st);*/
   vg_destroy_context(st);
}

void st_copy_context_state(struct vg_context *dst, struct vg_context *src,
                           uint mask)
{
   fprintf(stderr, "FIXME: %s\n", __FUNCTION__);
}

void st_get_framebuffer_dimensions(struct st_framebuffer *stfb,
				   uint *width,
				   uint *height)
{
   *width = stfb->strb->width;
   *height = stfb->strb->height;
}

struct st_framebuffer * st_create_framebuffer(const void *visual,
                                              enum pipe_format colorFormat,
                                              enum pipe_format depthFormat,
                                              enum pipe_format stencilFormat,
                                              uint width, uint height,
                                              void *privateData)
{
   struct st_framebuffer *stfb = CALLOC_STRUCT(st_framebuffer);
   if (stfb) {
      struct st_renderbuffer *rb =
         st_new_renderbuffer_fb(colorFormat);
      stfb->strb = rb;
#if 0
      if (doubleBuffer) {
         struct st_renderbuffer *rb =
            st_new_renderbuffer_fb(colorFormat);
      }
#endif

      /* we want to combine the depth/stencil */
      if (stencilFormat == depthFormat)
         stfb->dsrb = st_new_renderbuffer_fb(stencilFormat);
      else
         stfb->dsrb = st_new_renderbuffer_fb(PIPE_FORMAT_S8Z24_UNORM);

      /*### currently we always allocate it but it's possible it's
        not necessary if EGL_ALPHA_MASK_SIZE was 0
      */
      stfb->alpha_mask = 0;

      stfb->init_width = width;
      stfb->init_height = height;
      stfb->privateData = privateData;
   }

   return stfb;
}

static void setup_new_alpha_mask(struct vg_context *ctx,
                                 struct st_framebuffer *stfb,
                                 uint width, uint height)
{
   struct pipe_context *pipe = ctx->pipe;
   struct pipe_texture *old_texture = stfb->alpha_mask;

   /*
     we use PIPE_FORMAT_A8R8G8B8_UNORM because we want to render to
     this texture and use it as a sampler, so while this wastes some
     space it makes both of those a lot simpler
   */
   stfb->alpha_mask =
      create_texture(pipe, PIPE_FORMAT_A8R8G8B8_UNORM, width, height);

   if (!stfb->alpha_mask) {
      if (old_texture)
         pipe_texture_reference(&old_texture, NULL);
      return;
   }

   vg_validate_state(ctx);

   /* alpha mask starts with 1.f alpha */
   mask_fill(0, 0, width, height, 1.f);

   /* if we had an old surface copy it over */
   if (old_texture) {
      struct pipe_surface *surface = pipe->screen->get_tex_surface(
         pipe->screen,
         stfb->alpha_mask,
         0, 0, 0,
         PIPE_BUFFER_USAGE_GPU_WRITE);
      struct pipe_surface *old_surface = pipe->screen->get_tex_surface(
         pipe->screen,
         old_texture,
         0, 0, 0,
         PIPE_BUFFER_USAGE_GPU_READ);
      if (pipe->surface_copy) {
         pipe->surface_copy(pipe,
                            surface,
                            0, 0,
                            old_surface,
                            0, 0,
                            MIN2(old_surface->width, width),
                            MIN2(old_surface->height, height));
      } else {
         util_surface_copy(pipe, FALSE,
                           surface,
                           0, 0,
                           old_surface,
                           0, 0,
                           MIN2(old_surface->width, width),
                           MIN2(old_surface->height, height));
      }
      if (surface)
         pipe_surface_reference(&surface, NULL);
      if (old_surface)
         pipe_surface_reference(&old_surface, NULL);
   }

   /* Free the old texture
    */
   if (old_texture)
      pipe_texture_reference(&old_texture, NULL);
}

void st_resize_framebuffer(struct st_framebuffer *stfb,
                           uint width, uint height)
{
   struct vg_context *ctx = vg_current_context();
   struct st_renderbuffer *strb = stfb->strb;
   struct pipe_framebuffer_state *state;

   if (!ctx)
      return;

   state = &ctx->state.g3d.fb;

   /* If this is a noop, exit early and don't do the clear, etc below.
    */
   if (strb->width == width &&
       strb->height == height &&
       state->zsbuf)
      return;

   if (strb->width != width || strb->height != height)
      st_renderbuffer_alloc_storage(ctx, strb,
                                 width, height);

   if (stfb->dsrb->width != width || stfb->dsrb->height != height)
      st_renderbuffer_alloc_storage(ctx, stfb->dsrb,
                                 width, height);

   {
      VGuint i;

      memset(state, 0, sizeof(struct pipe_framebuffer_state));

      state->width  = width;
      state->height = height;

      state->nr_cbufs = 1;
      state->cbufs[0] = strb->surface;
      for (i = 1; i < PIPE_MAX_COLOR_BUFS; ++i)
         state->cbufs[i] = 0;

      state->zsbuf = stfb->dsrb->surface;

      cso_set_framebuffer(ctx->cso_context, state);
   }

   ctx->state.dirty |= VIEWPORT_DIRTY;
   ctx->state.dirty |= DEPTH_STENCIL_DIRTY;/*to reset the scissors*/

   ctx->pipe->clear(ctx->pipe, PIPE_CLEAR_DEPTHSTENCIL,
                    NULL, 0.0, 0);

   /* we need all the other state already set */

   setup_new_alpha_mask(ctx, stfb, width, height);

   pipe_texture_reference( &stfb->blend_texture, NULL );
   stfb->blend_texture = create_texture(ctx->pipe, PIPE_FORMAT_A8R8G8B8_UNORM,
                                        width, height);
}

void st_set_framebuffer_surface(struct st_framebuffer *stfb,
                                uint surfIndex, struct pipe_surface *surf)
{
   struct st_renderbuffer *rb = stfb->strb;

   /* unreference existing surfaces */
   pipe_surface_reference( &rb->surface, NULL );
   pipe_texture_reference( &rb->texture, NULL );

   /* reference new ones */
   pipe_surface_reference( &rb->surface, surf );
   pipe_texture_reference( &rb->texture, surf->texture );

   rb->width  = surf->width;
   rb->height = surf->height;
}

int st_get_framebuffer_surface(struct st_framebuffer *stfb,
                               uint surfIndex, struct pipe_surface **surf)
{
   struct st_renderbuffer *rb = stfb->strb;
   *surf = rb->surface;
   return VG_TRUE;
}

int st_get_framebuffer_texture(struct st_framebuffer *stfb,
                               uint surfIndex, struct pipe_texture **tex)
{
   struct st_renderbuffer *rb = stfb->strb;
   *tex = rb->texture;
   return VG_TRUE;
}

void * st_framebuffer_private(struct st_framebuffer *stfb)
{
   return stfb->privateData;
}

void st_unreference_framebuffer(struct st_framebuffer *stfb)
{
   /* FIXME */
}

void st_make_current(struct vg_context *st,
                     struct st_framebuffer *draw,
                     struct st_framebuffer *read)
{
   vg_set_current_context(st);
   if (st) {
      st->draw_buffer = draw;
   }
}

struct vg_context *st_get_current(void)
{
   return vg_current_context();
}

void st_flush(struct vg_context *st, uint pipeFlushFlags,
              struct pipe_fence_handle **fence)
{
   st->pipe->flush(st->pipe, pipeFlushFlags, fence);
}

void st_finish(struct vg_context *st)
{
   struct pipe_fence_handle *fence = NULL;

   st_flush(st, PIPE_FLUSH_RENDER_CACHE, &fence);

   st->pipe->screen->fence_finish(st->pipe->screen, fence, 0);
   st->pipe->screen->fence_reference(st->pipe->screen, &fence, NULL);
}

void st_notify_swapbuffers(struct st_framebuffer *stfb)
{
   struct vg_context *ctx = vg_current_context();
   if (ctx && ctx->draw_buffer == stfb) {
      st_flush(ctx,
	       PIPE_FLUSH_RENDER_CACHE | 
	       PIPE_FLUSH_SWAPBUFFERS |
	       PIPE_FLUSH_FRAME,
               NULL);
   }
}

void st_notify_swapbuffers_complete(struct st_framebuffer *stfb)
{
}

int st_bind_texture_surface(struct pipe_surface *ps, int target, int level,
                            enum pipe_format format)
{
   return 0;
}

int st_unbind_texture_surface(struct pipe_surface *ps, int target, int level)
{
   return 0;
}<|MERGE_RESOLUTION|>--- conflicted
+++ resolved
@@ -52,10 +52,6 @@
    }
 
    templ.target = PIPE_TEXTURE_2D;
-<<<<<<< HEAD
-   util_format_get_block(templ.format, &templ.block);
-=======
->>>>>>> 294bd53d
    templ.width0 = width;
    templ.height0 = height;
    templ.depth0 = 1;
