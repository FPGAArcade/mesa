--- conflicted
+++ resolved
@@ -1281,23 +1281,6 @@
 		goto out;
 	}
 
-<<<<<<< HEAD
-	optional &= (block->nreg_dirty != block->nreg);
-
-	ctx->flags |= R600_CONTEXT_CHECK_EVENT_FLUSH;
-	for (int j = 0; j < block->nreg; j++) {
-		if (block->pm4_bo_index[j]) {
-			/* find relocation */
-			id = block->pm4_bo_index[j];
-			if (block->reloc[id].bo) {
-				r600_context_bo_reloc(ctx,
-						&block->pm4[block->reloc[id].bo_pm4_index],
-						block->reloc[id].bo);
-				r600_context_bo_flush(ctx,
-						block->reloc[id].flush_flags,
-						block->reloc[id].flush_mask,
-						block->reloc[id].bo);
-=======
 	if (nbo) {
 		ctx->flags |= R600_CONTEXT_CHECK_EVENT_FLUSH;
 
@@ -1305,17 +1288,18 @@
 			if (block->pm4_bo_index[j]) {
 				/* find relocation */
 				id = block->pm4_bo_index[j];
-				r600_context_bo_reloc(ctx,
-						      &block->pm4[block->reloc[id].bo_pm4_index],
-						      block->reloc[id].bo);
-				r600_context_bo_flush(ctx,
-						      block->reloc[id].flush_flags,
-						      block->reloc[id].flush_mask,
-						      block->reloc[id].bo);
+				if (block->reloc[id].bo) {
+					r600_context_bo_reloc(ctx,
+							      &block->pm4[block->reloc[id].bo_pm4_index],
+							      block->reloc[id].bo);
+					r600_context_bo_flush(ctx,
+							      block->reloc[id].flush_flags,
+							      block->reloc[id].flush_mask,
+							      block->reloc[id].bo);
+				}
 				nbo--;
 				if (nbo == 0)
 					break;
->>>>>>> d302804d
 			}
 		}
 		ctx->flags &= ~R600_CONTEXT_CHECK_EVENT_FLUSH;
